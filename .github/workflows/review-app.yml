--- conflicted
+++ resolved
@@ -6,7 +6,6 @@
   pull_request_target:
     types: [closed]
     branches: [main]
-<<<<<<< HEAD
   workflow_dispatch:
     inputs:
       pull_request_number:
@@ -22,20 +21,6 @@
           - Mettre à jour
           - Supprimer
 
-=======
-    paths:
-        - frontend/**
-        - queue/**
-        - server/**
-        - shared/**
-        - packages/**
-    paths:
-        - frontend/**
-        - queue/**
-        - server/**
-        - shared/**
-        - packages/**
->>>>>>> 74a126be
 env:
   CLEVER_SECRET: ${{ secrets.CLEVER_SECRET }}
   CLEVER_TOKEN: ${{ secrets.CLEVER_TOKEN }}
