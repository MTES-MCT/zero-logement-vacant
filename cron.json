{
  "jobs": [
    {
<<<<<<< HEAD
      "command": "*/10 19-23,0-6 * * * node dist/server/tasks/addressTask.js"
    },
    {
      "command": "30 7 * * * dist/server/tasks/ceremaTask.js"
=======
      "command": "*/10 19-23,0-6 * * * node server/dist/services/addressService.js"
>>>>>>> 306ca913
    },
    {
      "command": "0 23 * * * server/src/scripts/duplicate-database/start.sh"
    },
    {
      "command": "0 0 1 * * 'yarn install --immutable && yarn workspace @zerologementvacant/server seed --specific 003-buildings.ts'"
    }
  ]
}<|MERGE_RESOLUTION|>--- conflicted
+++ resolved
@@ -1,14 +1,10 @@
 {
   "jobs": [
     {
-<<<<<<< HEAD
-      "command": "*/10 19-23,0-6 * * * node dist/server/tasks/addressTask.js"
+      "command": "*/10 19-23,0-6 * * * node server/dist/services/addressService.js"
     },
     {
-      "command": "30 7 * * * dist/server/tasks/ceremaTask.js"
-=======
-      "command": "*/10 19-23,0-6 * * * node server/dist/services/addressService.js"
->>>>>>> 306ca913
+      "command": "30 7 * * * server/dist/tasks/ceremaTask.js"
     },
     {
       "command": "0 23 * * * server/src/scripts/duplicate-database/start.sh"
