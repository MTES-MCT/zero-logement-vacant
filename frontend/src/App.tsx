--- conflicted
+++ resolved
@@ -47,25 +47,14 @@
                         <div className="zlv-container">
                             <ScrollToTop />
                             <Switch>
-<<<<<<< HEAD
-                                <Route exact path="/">
-                                    <Redirect to="/accueil" />
-                                </Route>
-=======
->>>>>>> b5a69a58
                                 <Route exact path="/accueil" component={DashboardView} />
                                 <Route exact path="/logements" component={HousingListView} />
                                 <Route exact path="/campagnes" component={CampaignsListView} />
                                 <Route exact path="/campagnes/:id" component={CampaignView} />
-<<<<<<< HEAD
                                 <Route exact path="*/proprietaires/:id" component={OwnerView} />
-=======
-                                <Route exact path="/logements/proprietaires/:id" component={OwnerView} />
-                                <Route exact path="/campagnes/:campagneId/proprietaires/:id" component={OwnerView} />
                                 <Route path="/*">
                                     <Redirect to="/accueil" />
                                 </Route>
->>>>>>> b5a69a58
                             </Switch>
                         </div> :
                         <Switch>
