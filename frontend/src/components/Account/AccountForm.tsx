--- conflicted
+++ resolved
@@ -5,11 +5,7 @@
 import Typography from '@mui/material/Typography';
 import { TIME_PER_WEEK_VALUES, type TimePerWeek } from '@zerologementvacant/models';
 import { Controller, FormProvider, useForm } from 'react-hook-form';
-<<<<<<< HEAD
-import { object, ref, string, type InferType } from 'yup';
-=======
-import { type InferType, object, ref, string } from 'yup';
->>>>>>> a3ddc3ba
+import * as yup from 'yup';
 
 import { useUser } from '~/hooks/useUser';
 import {
@@ -21,17 +17,17 @@
 import TimePerWeekSelect from '../Users/TimePerWeekSelect';
 import { skipToken } from '@reduxjs/toolkit/query';
 
-const schema = object({
-  firstName: string().nullable().default(null),
-  lastName: string().nullable().default(null),
-  phone: string().nullable().default(null),
-  position: string().nullable().default(null),
-  timePerWeek: string().oneOf([...TIME_PER_WEEK_VALUES]).nullable().default(null)
+const schema = yup.object({
+  firstName: yup.string().nullable().default(null),
+  lastName: yup.string().nullable().default(null),
+  phone: yup.string().nullable().default(null),
+  position: yup.string().nullable().default(null),
+  timePerWeek: yup.string().oneOf([...TIME_PER_WEEK_VALUES]).nullable().default(null)
 })
   .required()
   .shape(
     {
-      currentPassword: string()
+      currentPassword: yup.string()
         .nullable()
         .default(null)
         .when(['password', 'passwordConfirmation'], ([password, passwordConfirmation], schema) =>
@@ -39,7 +35,7 @@
             ? schema.required('Veuillez entrer votre mot de passe actuel.')
             : schema
         ),
-      password: string()
+      password: yup.string()
         .min(12, 'Au moins 12 caractères.')
         .matches(/[A-Z]/g, {
           name: 'uppercase',
@@ -60,7 +56,7 @@
             ? schema.required('Veuillez entrer un nouveau mot de passe.')
             : schema
         ),
-      passwordConfirmation: string()
+      passwordConfirmation: yup.string()
         .nullable()
         .default(null)
         .when('password', ([password], schema) =>
@@ -68,7 +64,7 @@
             ? schema
                 .required('Veuillez confirmer votre mot de passe.')
                 .oneOf(
-                  [ref('password')],
+                  [yup.ref('password')],
                   'Les mots de passe doivent être identiques.'
                 )
             : schema
@@ -81,7 +77,7 @@
     ]
   );
 
-type FormSchema = InferType<typeof schema>;
+type FormSchema = yup.InferType<typeof schema>;
 
 function AccountForm() {
   const { user: auth } = useUser();
