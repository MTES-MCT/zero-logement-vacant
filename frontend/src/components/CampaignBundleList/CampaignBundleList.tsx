import React, { ChangeEvent, useEffect, useState } from 'react';
import { Alert, Button, Col, Row, Stepper, Tag, TagGroup, Text, TextInput, Title } from '@dataesr/react-dsfr';
import styles from '../../views/Campaign/campaign.module.scss';
import { useHistory } from 'react-router-dom';
import {
    CampaignBundle,
    CampaignBundleId,
    campaignBundleIdUrlFragment,
    campaignFullName,
    CampaignNumberSort,
    campaignStep,
    CampaignSteps,
    returnRate,
} from '../../models/Campaign';
import { useCampaignList } from '../../hooks/useCampaignList';
import { useDispatch, useSelector } from 'react-redux';
import { ApplicationState } from '../../store/reducers/applicationReducers';
import { TrackEventActions, TrackEventCategories } from '../../models/TrackEvent';
import { deleteCampaignBundle, listCampaignBundles, validCampaignStep } from '../../store/actions/campaignAction';
import { useMatomo } from '@datapunt/matomo-tracker-react';
import ConfirmationModal from '../modals/ConfirmationModal/ConfirmationModal';
import { format, parse } from 'date-fns';
import { fr } from 'date-fns/locale';
import AppCard from '../AppCard/AppCard';
import CampaignExportModal from '../modals/CampaignExportModal/CampaignExportModal';
import * as yup from 'yup';
import { dateValidator, useForm } from '../../hooks/useForm';
import Help from '../Help/Help';

interface Props {
    withDeletion?: boolean
}

const CampaignBundleList = (
    {
        withDeletion = false
    }: Props) => {

    const dispatch = useDispatch();
    const { trackEvent } = useMatomo();
    const history = useHistory();
    const campaignList = useCampaignList(true);

    const { loading, campaignBundleList } = useSelector((state: ApplicationState) => state.campaign);
    const [deletionModalCampaignBundleId, setDeletionModalCampaignBundleId] = useState<CampaignBundleId | undefined>();
    const [isExportModalOpen, setIsExportModalOpen] = useState<boolean>(false);
    const [sendingDate, setSendingDate] = useState(format(new Date(), 'dd/MM/yyyy'));
    const [campaignInProgressFilter, setCampaignInProgressFilter] = useState<boolean>(true);
    const [campaignNoSentFilter, setCampaignNotSentFilter] = useState<boolean>(true);
    const [outsideCampaignFilter, setOutsideCampaignInProgressFilter] = useState<boolean>(true);
    const [campaignArchivedFilter, setCampaignArchivedFilter] = useState<boolean>(true);
    const [filteredCampaignBundles, setFilteredCampaignBundles] = useState<CampaignBundle[] | undefined>(campaignBundleList);

    useEffect(() => {
        dispatch(listCampaignBundles())
    }, [dispatch]);

    useEffect(() => {
        setFilteredCampaignBundles(
            campaignBundleList?.filter(campaignBundle =>
                (campaignInProgressFilter && stepFilter(CampaignSteps.InProgress)(campaignBundle)) ||
                (campaignNoSentFilter && (
                    stepFilter(CampaignSteps.OwnersValidation)(campaignBundle) ||
                    stepFilter(CampaignSteps.Export)(campaignBundle)
                )) ||
                (outsideCampaignFilter && stepFilter(CampaignSteps.Outside)(campaignBundle)) ||
                (campaignArchivedFilter && stepFilter(CampaignSteps.Archived)(campaignBundle))
            )
        )
    }, [campaignBundleList, campaignInProgressFilter, outsideCampaignFilter, campaignNoSentFilter, campaignArchivedFilter]);

    const stepFilter = (step: CampaignSteps) => (campaignBundle: CampaignBundle) => campaignStep(campaignsOfBundle(campaignBundle)[0]) === step

    const campaignBundlesCount = (step: CampaignSteps) =>
        campaignBundleList?.filter(stepFilter(step)).length ?? 0

    const campaignsOfBundle = (campaignBundle: CampaignBundle) => {
        return campaignList?.filter(_ => campaignBundle.campaignIds.indexOf(_.id) !== -1) ?? []
    }

    const schema = yup.object().shape({sendingDate: dateValidator})

    const { isValid, message, messageType, validate } = useForm(schema, { sendingDate })

    const onSendingCampaign = (campaignId: string) => {
        validate().then(() => {
            if (isValid()) {
                trackEvent({
                    category: TrackEventCategories.Campaigns,
                    action: TrackEventActions.Campaigns.ValidStep(CampaignSteps.Sending)
                })
                dispatch(validCampaignStep(campaignId, CampaignSteps.Sending, {sendingDate : parse(sendingDate, 'dd/MM/yyyy', new Date())}))
            }
        })
    }

    const onDeleteCampaign = () => {
        if (deletionModalCampaignBundleId?.campaignNumber) {
            trackEvent({
                category: TrackEventCategories.Campaigns,
                action: TrackEventActions.Campaigns.Delete
            })
            dispatch(deleteCampaignBundle(deletionModalCampaignBundleId))
        }
        setDeletionModalCampaignBundleId(undefined);
    }

    if (loading) {
        return <></>
    }

    return (
        <>
            <TagGroup className="fr-py-2w">
                <Tag as="span"
                     size="sm"
                     selected={campaignInProgressFilter}
                     onClick={() => setCampaignInProgressFilter(!campaignInProgressFilter)}>
                    Suivi en cours ({campaignBundlesCount(CampaignSteps.InProgress)})
                </Tag>
                <Tag as="span"
                     size="sm"
                     selected={campaignNoSentFilter}
                     onClick={() => setCampaignNotSentFilter(!campaignNoSentFilter)}>
                    Campagne en attente d'envoi ({campaignBundlesCount(CampaignSteps.OwnersValidation) + campaignBundlesCount(CampaignSteps.Export)})
                </Tag>
                <Tag as="span"
                     size="sm"
                     selected={campaignArchivedFilter}
                     onClick={() => setCampaignArchivedFilter(!campaignArchivedFilter)}>
                    Campagne archivée ({campaignBundlesCount(CampaignSteps.Archived)})
                </Tag>
                <Tag as="span"
                     size="sm"
                     selected={outsideCampaignFilter}
                     onClick={() => setOutsideCampaignInProgressFilter(!outsideCampaignFilter)}>
                    Hors campagne ({campaignBundlesCount(CampaignSteps.Outside)})
                </Tag>
            </TagGroup>
            {filteredCampaignBundles && !filteredCampaignBundles.length &&
                <Text>Aucune campagne</Text>
            }
            {filteredCampaignBundles && filteredCampaignBundles.sort(CampaignNumberSort).map(campaignBundle =>
                <div key={`CampaignBundle_${campaignBundle.campaignIds.join('-')}`} className={styles.campaignCard}>
<<<<<<< HEAD
                    <Row gutters alignItems="top" className="fr-pb-3w">
=======
                    <Badge isSmall
                           text={campaignBundle.campaignNumber ? `Campagne - ${getCampaignKindLabel(campaignBundle.kind)}` : 'Hors campagne'}
                           className="fr-mb-1w"
                    />
                    <Row gutters alignItems="top">
>>>>>>> 37e2b264
                        <Col>
                            <Title as="h2" look="h3" className="fr-mb-0">
                                {campaignFullName(campaignBundle)}
                            </Title>
                            {(campaignBundle.campaignNumber ?? 0) > 0 ?
                                <Text size="small" className="subtitle">
                                    échantillon créé le <b>{format(campaignBundle.createdAt, 'dd/MM/yy', { locale: fr })}</b>
                                </Text> :
                                <div className="fr-py-2w">
                                    <Help>
                                        Les logements hors campagne sont les logements qui sont <b>en cours de suivi mais qui ne sont pas compris dans une campagne.</b>
                                    </Help>
                                </div>
                            }
                            <div>
                                <AppCard icon="ri-home-fill" isGrey={true}>
                                    <Text as="span">
                                        <b>{campaignBundle.housingCount}</b> {campaignBundle.housingCount <= 1 ? 'logement' : 'logements'}
                                    </Text>
                                </AppCard>
                                <AppCard icon="ri-user-fill" isGrey={true}>
                                    <Text as="span">
                                        <b>{campaignBundle.ownerCount}</b> {campaignBundle.ownerCount <= 1 ? 'propriétaire' : 'propriétaires'}
                                    </Text>
                                </AppCard>
                            </div>
                        </Col>
                        {(campaignBundle.campaignNumber ?? 0) > 0 &&
                            <Col n="6">
                                {campaignStep(campaignsOfBundle(campaignBundle)[0]) === CampaignSteps.Export &&
                                    <div className="fr-p-4w bg-bf975">
                                        <Stepper
                                            steps={3}
                                            currentStep={1}
                                            nextStep={2}
                                            currentTitle="Vous avez créé l'échantillon."
                                            nextStepTitle="Exporter le fichier de publipostage"
                                        />
                                        <Button title="Exporter"
                                                secondary
                                                onClick={() => setIsExportModalOpen(true)}>
                                            Exporter (.csv)
                                        </Button>
                                        {isExportModalOpen &&
                                            <CampaignExportModal campaignBundle={campaignBundle}
                                                                 onClose={() => setIsExportModalOpen(false)}/>
                                        }
                                    </div>
                                }
                                {campaignStep(campaignsOfBundle(campaignBundle)[0]) === CampaignSteps.Sending &&
                                    <div className="fr-p-4w bg-bf975">
                                        <Stepper
                                            steps={3}
                                            currentStep={2}
                                            nextStep={3}
                                            currentTitle="Vous avez exporté l'échantillon."
                                            nextStepTitle="Dater l'envoi de votre campagne"
                                        />
                                        <Row alignItems="top">
                                            <Col className="fr-pr-1w">
                                                <TextInput
                                                    value={sendingDate}
                                                    onChange={(e: ChangeEvent<HTMLInputElement>) => setSendingDate(e.target.value)}
                                                    label="Date d'envoi"
                                                    message={message('sendingDate')}
                                                    messageType={messageType('sendingDate')}
                                                />
                                            </Col>
                                            <Col className="fr-pt-4w">
                                                <Button title="Confirmer la date d'envoi"
                                                        secondary
                                                        onClick={() => onSendingCampaign(campaignBundle.campaignIds[0])}>
                                                    Confirmer la date d'envoi
                                                </Button>
                                            </Col>
                                        </Row>
                                    </div>
                                }
                                {campaignStep(campaignsOfBundle(campaignBundle)[0]) === CampaignSteps.InProgress &&
                                    <div className="fr-p-4w bg-bf975">
                                        <Title as="h3" look="h6">
                                            Suivi en cours
                                        </Title>
                                        <AppCard icon="ri-feedback-fill">
                                            <Text as="span">
                                                <b>{returnRate(campaignBundle)}%</b> de retour
                                            </Text>
                                        </AppCard>
                                        <AppCard icon="ri-phone-fill">
                                            <Text as="span">
                                                <b>{campaignBundle.neverContactedCount}</b> à recontacter
                                            </Text>
                                        </AppCard>
                                        <AppCard icon="ri-hand-coin-fill">
                                            <Text as="span">
                                                <b>{campaignBundle.inProgressWithSupportCount}</b> en accompagnement
                                            </Text>
                                        </AppCard>
                                    </div>
                                }
                            </Col>
                        }
                    </Row>
                    {campaignsOfBundle(campaignBundle).length > 1 &&
                        campaignsOfBundle(campaignBundle).filter(campaign => campaign.reminderNumber > 0).map((campaign, campaignIndex) =>
                        <div key={`Campaign_${campaign.id}`}>
                            <hr className="fr-pb-1w fr-mt-1w"/>
                            <Row gutters>
                                <Col n="9">
                                    Relance n° {campaign.reminderNumber} ({format(campaign.createdAt, 'dd/MM/yy', { locale: fr })})
                                </Col>
                                <Col n="3" className="align-right">
                                    {campaignIndex === campaignsOfBundle(campaignBundle).length - 1 && withDeletion &&
                                        <Button title="Supprimer"
                                                tertiary
                                                onClick={() => setDeletionModalCampaignBundleId(campaign as CampaignBundleId)}
                                                className="fr-btn--tertiary-no-outline"
                                                icon="ri-delete-bin-5-fill"
                                        >
                                            Supprimer
                                        </Button>
                                    }
                                    <Button title="Accéder"
                                            tertiary
                                            onClick={() => history.push('/campagnes/' + campaignBundleIdUrlFragment({campaignNumber: campaign.campaignNumber, reminderNumber: campaign.reminderNumber}))}
                                            icon="ri-arrow-right-line"
                                            iconPosition="right"
                                            className="fr-btn--tertiary-no-outline"
                                    >
                                        Accéder
                                    </Button>
                                </Col>
                            </Row>
                        </div>
                    )}
                    <hr />
                    <Row>
                        <Col className="align-right">
                            {(campaignBundle.campaignNumber ?? 0) > 0 && withDeletion &&
                                <Button title="Supprimer"
                                        tertiary
                                        onClick={() => setDeletionModalCampaignBundleId(campaignBundle)}
                                        className="fr-btn--tertiary-no-outline"
                                        icon="ri-delete-bin-5-fill"
                                >
                                    Supprimer
                                </Button>
                            }
                            <Button title="Accéder"
                                    onClick={() => history.push('/campagnes/C' + campaignBundle.campaignNumber)}
                                    icon="ri-arrow-right-line"
                                    iconPosition="right"
                            >
                                Accéder
                            </Button>
                        </Col>
                    </Row>
                </div>
            )}
            {deletionModalCampaignBundleId && deletionModalCampaignBundleId.campaignNumber &&
                <ConfirmationModal
                    onSubmit={onDeleteCampaign}
                    onClose={() => setDeletionModalCampaignBundleId(undefined)}>
                    <Text size="md">
                        Êtes-vous sûr de vouloir supprimer cette {deletionModalCampaignBundleId.reminderNumber ? 'relance' : 'campagne'} ?
                    </Text>
                    {(!deletionModalCampaignBundleId.reminderNumber && deletionModalCampaignBundleId.campaignNumber < (campaignList ?? []).length) &&
                        <Alert description="Les campagnes suivantes seront renumérotées."
                               type="info"/>
                    }
                    <Alert description='Les statuts des logements "En attente de retour" repasseront en "Jamais contacté". Les autres statuts mis à jour ne seront pas modifiés.'
                           type="info"/>
                </ConfirmationModal>
            }
        </>
    );
};

export default CampaignBundleList;<|MERGE_RESOLUTION|>--- conflicted
+++ resolved
@@ -113,25 +113,21 @@
         <>
             <TagGroup className="fr-py-2w">
                 <Tag as="span"
-                     size="sm"
                      selected={campaignInProgressFilter}
                      onClick={() => setCampaignInProgressFilter(!campaignInProgressFilter)}>
                     Suivi en cours ({campaignBundlesCount(CampaignSteps.InProgress)})
                 </Tag>
                 <Tag as="span"
-                     size="sm"
                      selected={campaignNoSentFilter}
                      onClick={() => setCampaignNotSentFilter(!campaignNoSentFilter)}>
                     Campagne en attente d'envoi ({campaignBundlesCount(CampaignSteps.OwnersValidation) + campaignBundlesCount(CampaignSteps.Export)})
                 </Tag>
                 <Tag as="span"
-                     size="sm"
                      selected={campaignArchivedFilter}
                      onClick={() => setCampaignArchivedFilter(!campaignArchivedFilter)}>
                     Campagne archivée ({campaignBundlesCount(CampaignSteps.Archived)})
                 </Tag>
                 <Tag as="span"
-                     size="sm"
                      selected={outsideCampaignFilter}
                      onClick={() => setOutsideCampaignInProgressFilter(!outsideCampaignFilter)}>
                     Hors campagne ({campaignBundlesCount(CampaignSteps.Outside)})
@@ -142,21 +138,13 @@
             }
             {filteredCampaignBundles && filteredCampaignBundles.sort(CampaignNumberSort).map(campaignBundle =>
                 <div key={`CampaignBundle_${campaignBundle.campaignIds.join('-')}`} className={styles.campaignCard}>
-<<<<<<< HEAD
-                    <Row gutters alignItems="top" className="fr-pb-3w">
-=======
-                    <Badge isSmall
-                           text={campaignBundle.campaignNumber ? `Campagne - ${getCampaignKindLabel(campaignBundle.kind)}` : 'Hors campagne'}
-                           className="fr-mb-1w"
-                    />
                     <Row gutters alignItems="top">
->>>>>>> 37e2b264
                         <Col>
                             <Title as="h2" look="h3" className="fr-mb-0">
                                 {campaignFullName(campaignBundle)}
                             </Title>
                             {(campaignBundle.campaignNumber ?? 0) > 0 ?
-                                <Text size="small" className="subtitle">
+                                <Text size="sm" className="subtitle">
                                     échantillon créé le <b>{format(campaignBundle.createdAt, 'dd/MM/yy', { locale: fr })}</b>
                                 </Text> :
                                 <div className="fr-py-2w">
@@ -185,7 +173,6 @@
                                         <Stepper
                                             steps={3}
                                             currentStep={1}
-                                            nextStep={2}
                                             currentTitle="Vous avez créé l'échantillon."
                                             nextStepTitle="Exporter le fichier de publipostage"
                                         />
@@ -205,7 +192,6 @@
                                         <Stepper
                                             steps={3}
                                             currentStep={2}
-                                            nextStep={3}
                                             currentTitle="Vous avez exporté l'échantillon."
                                             nextStepTitle="Dater l'envoi de votre campagne"
                                         />
@@ -318,10 +304,12 @@
                         Êtes-vous sûr de vouloir supprimer cette {deletionModalCampaignBundleId.reminderNumber ? 'relance' : 'campagne'} ?
                     </Text>
                     {(!deletionModalCampaignBundleId.reminderNumber && deletionModalCampaignBundleId.campaignNumber < (campaignList ?? []).length) &&
-                        <Alert description="Les campagnes suivantes seront renumérotées."
+                        <Alert title=""
+                               description="Les campagnes suivantes seront renumérotées."
                                type="info"/>
                     }
-                    <Alert description='Les statuts des logements "En attente de retour" repasseront en "Jamais contacté". Les autres statuts mis à jour ne seront pas modifiés.'
+                    <Alert title=""
+                           description='Les statuts des logements "En attente de retour" repasseront en "Jamais contacté". Les autres statuts mis à jour ne seront pas modifiés.'
                            type="info"/>
                 </ConfirmationModal>
             }
