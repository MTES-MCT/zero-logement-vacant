import React, { ChangeEvent, useEffect, useState } from 'react';

import { Alert, Button, Col, Row, Tag, TagGroup, Text, TextInput, Title } from '@dataesr/react-dsfr';

import styles from '../../views/Campaign/campaign.module.scss';
import { useHistory } from 'react-router-dom';
import {
    CampaignBundle,
    CampaignBundleId,
    campaignBundleIdUrlFragment,
    CampaignNumberSort,
    campaignStep,
    CampaignSteps,
    mainCampaign,
    reminderCampaigns,
} from '../../models/Campaign';
import { useCampaignList } from '../../hooks/useCampaignList';
import { useDispatch, useSelector } from 'react-redux';
import { ApplicationState } from '../../store/reducers/applicationReducers';
import { TrackEventActions, TrackEventCategories } from '../../models/TrackEvent';
import { deleteCampaignBundle, listCampaignBundles, validCampaignStep } from '../../store/actions/campaignAction';
import { useMatomo } from '@datapunt/matomo-tracker-react';
import ConfirmationModal from '../modals/ConfirmationModal/ConfirmationModal';
import { format, parse } from 'date-fns';
import { fr } from 'date-fns/locale';
import CampaignExportModal from '../modals/CampaignExportModal/CampaignExportModal';
import * as yup from 'yup';
import { dateValidator, useForm } from '../../hooks/useForm';
import Help from '../Help/Help';
import Stepper from '../Stepper/Stepper';
<<<<<<< HEAD
import CampaignBundleStats from '../CampaignBundle/CampaignBundleStats';
import CampaignBundleInfos from '../CampaignBundle/CampaignBundleInfos';
=======
import CampaignBundleTitle from '../CampaignBundleTitle/CampaignBundleTitle';
>>>>>>> 71329292


interface Props {
    withDeletion?: boolean
}

const CampaignBundleList = (
    {
        withDeletion = false
    }: Props) => {

    const dispatch = useDispatch();
    const { trackEvent } = useMatomo();
    const history = useHistory();
    const campaignList = useCampaignList(true);

    const { loading, campaignBundleList } = useSelector((state: ApplicationState) => state.campaign);
    const [deletionModalCampaignBundleId, setDeletionModalCampaignBundleId] = useState<CampaignBundleId | undefined>();
    const [archiveModalCampaignIds, setArchiveModalCampaignIds] = useState<string[]>([]);
    const [isExportModalOpen, setIsExportModalOpen] = useState<boolean>(false);
    const [sendingDate, setSendingDate] = useState(format(new Date(), 'dd/MM/yyyy'));
    const [campaignInProgressFilter, setCampaignInProgressFilter] = useState<boolean>(true);
    const [campaignNoSentFilter, setCampaignNotSentFilter] = useState<boolean>(true);
    const [outsideCampaignFilter, setOutsideCampaignInProgressFilter] = useState<boolean>(true);
    const [campaignArchivedFilter, setCampaignArchivedFilter] = useState<boolean>(false);
    const [filteredCampaignBundles, setFilteredCampaignBundles] = useState<CampaignBundle[] | undefined>(campaignBundleList);

    useEffect(() => {
        dispatch(listCampaignBundles())
    }, [dispatch])

    useEffect(() => {
        setFilteredCampaignBundles(
            campaignBundleList?.filter(campaignBundle =>
                (campaignInProgressFilter && stepFilter(CampaignSteps.InProgress)(campaignBundle)) ||
                (campaignNoSentFilter && (
                    stepFilter(CampaignSteps.OwnersValidation)(campaignBundle) ||
                    stepFilter(CampaignSteps.Export)(campaignBundle) ||
                    stepFilter(CampaignSteps.Confirmation)(campaignBundle)
                )) ||
                (outsideCampaignFilter && stepFilter(CampaignSteps.Outside)(campaignBundle)) ||
                (campaignArchivedFilter && stepFilter(CampaignSteps.Archived)(campaignBundle))
            )
        )
    }, [campaignBundleList, campaignInProgressFilter, outsideCampaignFilter, campaignNoSentFilter, campaignArchivedFilter]) //eslint-disable-line react-hooks/exhaustive-deps

    const stepFilter = (step: CampaignSteps) => (campaignBundle: CampaignBundle) => campaignBundleStep(campaignBundle) === step

    const campaignBundlesCount = (step: CampaignSteps) =>
        campaignBundleList?.filter(stepFilter(step)).length ?? 0

    const mainCampaignOfBundle = mainCampaign(campaignList ?? [])
    const reminderCampaignsOfBundle = reminderCampaigns(campaignList ?? [])
    const campaignBundleStep = (bundle: CampaignBundle): CampaignSteps | null => {
        const main = mainCampaignOfBundle(bundle)
        return main ? campaignStep(main) : null
    }

    const schema = yup.object().shape({sendingDate: dateValidator})

    const { isValid, message, messageType, validate } = useForm(schema, { sendingDate })

    const onSendingCampaign = (campaignId: string) => {
        validate().then(() => {
            if (isValid()) {
                trackEvent({
                    category: TrackEventCategories.Campaigns,
                    action: TrackEventActions.Campaigns.ValidStep(CampaignSteps.Sending)
                })
                dispatch(validCampaignStep(campaignId, CampaignSteps.Sending, {
                    sendingDate: parse(sendingDate, 'dd/MM/yyyy', new Date()),
                    skipConfirmation: true
                }))
            }
        })
    }

    const onDeleteCampaign = () => {
        if (deletionModalCampaignBundleId?.campaignNumber) {
            trackEvent({
                category: TrackEventCategories.Campaigns,
                action: TrackEventActions.Campaigns.Delete
            })
            dispatch(deleteCampaignBundle(deletionModalCampaignBundleId))
        }
        setDeletionModalCampaignBundleId(undefined);
    }

    const onArchiveCampaign = () => {
        archiveModalCampaignIds.forEach(campaignId => {
            trackEvent({
                category: TrackEventCategories.Campaigns,
                action: TrackEventActions.Campaigns.Archive
            })

            dispatch(validCampaignStep(campaignId, CampaignSteps.Archived))
        })
        setArchiveModalCampaignIds([]);
    }

    if (loading) {
        return <></>
    }

    return (
        <>
            <TagGroup className="fr-py-2w">
                <Tag as="span"
                     small
                     selected={campaignInProgressFilter}
                     onClick={() => setCampaignInProgressFilter(!campaignInProgressFilter)}>
                    Suivi en cours ({campaignBundlesCount(CampaignSteps.InProgress)})
                </Tag>
                <Tag as="span"
                     small
                     selected={campaignNoSentFilter}
                     onClick={() => setCampaignNotSentFilter(!campaignNoSentFilter)}>
                    Campagne en attente d'envoi ({campaignBundlesCount(CampaignSteps.OwnersValidation) + campaignBundlesCount(CampaignSteps.Export) + campaignBundlesCount(CampaignSteps.Confirmation)})
                </Tag>
                <Tag as="span"
                     small
                     selected={campaignArchivedFilter}
                     onClick={() => setCampaignArchivedFilter(!campaignArchivedFilter)}>
                    Campagne archivée ({campaignBundlesCount(CampaignSteps.Archived)})
                </Tag>
                <Tag as="span"
                     small
                     selected={outsideCampaignFilter}
                     onClick={() => setOutsideCampaignInProgressFilter(!outsideCampaignFilter)}>
                    Hors campagne ({campaignBundlesCount(CampaignSteps.Outside)})
                </Tag>
            </TagGroup>
            {filteredCampaignBundles && !filteredCampaignBundles.length &&
                <Text>Aucune campagne</Text>
            }
            {filteredCampaignBundles && filteredCampaignBundles.sort(CampaignNumberSort).map(campaignBundle =>
                <div key={`CampaignBundle_${campaignBundle.campaignIds.join('-')}`} className={styles.campaignCard}>
<<<<<<< HEAD
                    <Row alignItems="top" spacing="mb-1w">
                        <Col spacing="px-3w py-2w">
                            <Title as="h2" className="fr-mb-0">
                                {campaignFullName(campaignBundle)}
                            </Title>
=======
                    <Row gutters alignItems="top" spacing="mb-1w">
                        <Col>
                            <CampaignBundleTitle campaignBundle={campaignBundle} />
>>>>>>> 71329292
                            {(campaignBundle.campaignNumber ?? 0) > 0 ?
                                <Text className="subtitle" spacing="mb-2w">
                                    échantillon créé le <b>{format(campaignBundle.createdAt, 'dd/MM/yy', { locale: fr })}</b>
                                </Text> :
                                <div className="fr-py-2w">
                                    <Help>
                                        Les logements hors campagne sont les logements qui sont <b>en cours de suivi mais qui ne sont pas compris dans une campagne.</b>
                                    </Help>
                                </div>
                            }
                            <div>
                                <CampaignBundleInfos campaignBundle={campaignBundle} isGrey={true}/>
                                {campaignBundleStep(campaignBundle) === CampaignSteps.Archived &&
                                    <CampaignBundleStats campaignBundle={campaignBundle} isArchived={true}/>
                                }
                            </div>
                        </Col>
                        {(campaignBundle.campaignNumber ?? 0) > 0 && campaignBundleStep(campaignBundle) !== CampaignSteps.Archived &&
                            <Col n="6">
                                {campaignBundleStep(campaignBundle) === CampaignSteps.Export &&
                                    <div className="fr-p-3w bg-bf975">
                                        <Stepper
                                            steps={3}
                                            currentStep={1}
                                            currentTitle="Vous avez créé l'échantillon."
                                            nextStepTitle="Exporter le fichier de publipostage"
                                        />
                                        <Button title="Exporter"
                                                secondary
                                                onClick={() => setIsExportModalOpen(true)}>
                                            Exporter (.csv)
                                        </Button>
                                        {isExportModalOpen &&
                                            <CampaignExportModal campaignBundle={campaignBundle}
                                                                 onClose={() => setIsExportModalOpen(false)}/>
                                        }
                                    </div>
                                }
                                {campaignBundleStep(campaignBundle) === CampaignSteps.Sending &&
                                    <div className="fr-p-3w bg-bf975">
                                        <Stepper
                                            steps={3}
                                            currentStep={2}
                                            currentTitle="Vous avez exporté l'échantillon."
                                            nextStepTitle="Dater l'envoi de votre campagne"
                                        />
                                        <Row alignItems="top">
                                            <Col className="fr-pr-1w">
                                                <TextInput
                                                    value={sendingDate}
                                                    onChange={(e: ChangeEvent<HTMLInputElement>) => setSendingDate(e.target.value)}
                                                    label="Date d'envoi"
                                                    message={message('sendingDate')}
                                                    messageType={messageType('sendingDate')}
                                                />
                                            </Col>
                                            <Col className="fr-pt-4w">
                                                <Button title="Confirmer la date d'envoi"
                                                        secondary
                                                        onClick={() => onSendingCampaign(campaignBundle.campaignIds[0])}>
                                                    Confirmer la date d'envoi
                                                </Button>
                                            </Col>
                                        </Row>
                                    </div>
                                }
                                {campaignBundleStep(campaignBundle) === CampaignSteps.InProgress &&
                                    <div className="fr-p-3w bg-bf975">
                                        <Title as="h3" look="h6">
                                            Suivi en cours
                                        </Title>
                                        <CampaignBundleStats campaignBundle={campaignBundle} isArchived={false}/>
                                    </div>
                                }
                            </Col>
                        }
                    </Row>
                    {(reminderCampaignsOfBundle(campaignBundle).length > 0) &&
                        reminderCampaignsOfBundle(campaignBundle).map((campaign, campaignIndex) =>
                        <div key={`Campaign_${campaign.id}`}>
                            <hr className="fr-pb-1w fr-mt-1w"/>
                            <Row gutters alignItems="middle">
                                <Col n="9">
                                    Relance n° {campaign.reminderNumber} ({format(campaign.createdAt, 'dd/MM/yy', { locale: fr })})
                                </Col>
                                <Col n="3" className="align-right">
                                    {campaignIndex === reminderCampaignsOfBundle(campaignBundle).length - 1 && withDeletion &&
                                        <Button title="Supprimer"
                                                tertiary
                                                onClick={() => setDeletionModalCampaignBundleId(campaign as CampaignBundleId)}
                                                className="fr-btn--tertiary-no-outline"
                                                icon="ri-delete-bin-5-fill"
                                        >
                                            Supprimer
                                        </Button>
                                    }
                                    <Button title="Accéder"
                                            tertiary
                                            onClick={() => history.push('/campagnes/' + campaignBundleIdUrlFragment({campaignNumber: campaign.campaignNumber, reminderNumber: campaign.reminderNumber}))}
                                            icon="ri-arrow-right-line"
                                            iconPosition="right"
                                            className="fr-btn--tertiary-no-outline fix-vertical-align"
                                    >
                                        Accéder
                                    </Button>
                                </Col>
                            </Row>
                        </div>
                    )}
                    <hr className="fr-pb-2w fr-mt-1w"/>
                    <Row>
                        <Col className="align-right">
                            {(campaignBundle.campaignNumber ?? 0) > 0
                                && withDeletion
                                && reminderCampaignsOfBundle(campaignBundle).length === 0
                                &&campaignBundleStep(campaignBundle) !== CampaignSteps.Archived &&
                                <Button title="Supprimer"
                                        tertiary
                                        onClick={() => setDeletionModalCampaignBundleId(campaignBundle)}
                                        className="fr-btn--tertiary-no-outline"
                                        icon="ri-delete-bin-5-fill"
                                >
                                    Supprimer
                                </Button>
                            }
                            {campaignBundleStep(campaignBundle) === CampaignSteps.InProgress &&
                                <Button title="Archiver"
                                        secondary
                                        onClick={() => setArchiveModalCampaignIds(campaignBundle.campaignIds)}
                                        icon="ri-archive-fill"
                                        className="fr-mr-2w"
                                >
                                    Archiver
                                </Button>
                            }
                            <Button title="Accéder"
                                    onClick={() => history.push('/campagnes/C' + campaignBundle.campaignNumber)}
                                    icon="ri-arrow-right-line"
                                    iconPosition="right"
                                    className="fix-vertical-align"
                            >
                                {campaignBundleStep(campaignBundle) === CampaignSteps.InProgress ? 'Accéder au suivi' : 'Accéder' }
                            </Button>
                        </Col>
                    </Row>
                </div>
            )}
            {deletionModalCampaignBundleId && deletionModalCampaignBundleId.campaignNumber &&
                <ConfirmationModal
                    onSubmit={onDeleteCampaign}
                    onClose={() => setDeletionModalCampaignBundleId(undefined)}>
                    <Text size="md">
                        Êtes-vous sûr de vouloir supprimer cette {deletionModalCampaignBundleId.reminderNumber ? 'relance' : 'campagne'} ?
                    </Text>
                    {(!deletionModalCampaignBundleId.reminderNumber && deletionModalCampaignBundleId.campaignNumber < (campaignList ?? []).length) &&
                        <Alert description="Les campagnes suivantes seront renumérotées."
                               type="info"/>
                    }
                    <Alert description='Les statuts des logements "En attente de retour" repasseront en "Jamais contacté". Les autres statuts mis à jour ne seront pas modifiés.'
                           type="info"/>
                </ConfirmationModal>
            }
            {(archiveModalCampaignIds.length > 0) &&
                <ConfirmationModal
                    onSubmit={onArchiveCampaign}
                    onClose={() => setArchiveModalCampaignIds([])}>
                    <Text size="md">
                        Êtes-vous sûr de vouloir archiver cette campagne {archiveModalCampaignIds.length > 1 ? 'et ses relances ' : ''} ?
                    </Text>
                </ConfirmationModal>
            }
        </>
    );
};

export default CampaignBundleList;<|MERGE_RESOLUTION|>--- conflicted
+++ resolved
@@ -28,12 +28,9 @@
 import { dateValidator, useForm } from '../../hooks/useForm';
 import Help from '../Help/Help';
 import Stepper from '../Stepper/Stepper';
-<<<<<<< HEAD
 import CampaignBundleStats from '../CampaignBundle/CampaignBundleStats';
 import CampaignBundleInfos from '../CampaignBundle/CampaignBundleInfos';
-=======
 import CampaignBundleTitle from '../CampaignBundleTitle/CampaignBundleTitle';
->>>>>>> 71329292
 
 
 interface Props {
@@ -171,17 +168,9 @@
             }
             {filteredCampaignBundles && filteredCampaignBundles.sort(CampaignNumberSort).map(campaignBundle =>
                 <div key={`CampaignBundle_${campaignBundle.campaignIds.join('-')}`} className={styles.campaignCard}>
-<<<<<<< HEAD
-                    <Row alignItems="top" spacing="mb-1w">
-                        <Col spacing="px-3w py-2w">
-                            <Title as="h2" className="fr-mb-0">
-                                {campaignFullName(campaignBundle)}
-                            </Title>
-=======
                     <Row gutters alignItems="top" spacing="mb-1w">
                         <Col>
-                            <CampaignBundleTitle campaignBundle={campaignBundle} />
->>>>>>> 71329292
+                            <CampaignBundleTitle campaignBundle={campaignBundle} as="h2"/>
                             {(campaignBundle.campaignNumber ?? 0) > 0 ?
                                 <Text className="subtitle" spacing="mb-2w">
                                     échantillon créé le <b>{format(campaignBundle.createdAt, 'dd/MM/yy', { locale: fr })}</b>
