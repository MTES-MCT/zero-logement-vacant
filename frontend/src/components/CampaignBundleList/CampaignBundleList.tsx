import React, { ChangeEvent, useEffect, useState } from 'react';
<<<<<<< HEAD
import { Alert, Button, Col, Row, Stepper, Tag, TagGroup, Text, TextInput, Title } from '@dataesr/react-dsfr';
=======
import { Alert, Button, Col, Row, Tag, TagGroup, Text, TextInput, Title } from '@dataesr/react-dsfr';
>>>>>>> 12ae63f0
import styles from '../../views/Campaign/campaign.module.scss';
import { useHistory } from 'react-router-dom';
import {
    CampaignBundle,
    CampaignBundleId,
    campaignBundleIdUrlFragment,
    campaignFullName,
    CampaignNumberSort,
    campaignStep,
    CampaignSteps,
    returnRate,
} from '../../models/Campaign';
import { useCampaignList } from '../../hooks/useCampaignList';
import { useDispatch, useSelector } from 'react-redux';
import { ApplicationState } from '../../store/reducers/applicationReducers';
import { TrackEventActions, TrackEventCategories } from '../../models/TrackEvent';
import { deleteCampaignBundle, listCampaignBundles, validCampaignStep } from '../../store/actions/campaignAction';
import { useMatomo } from '@datapunt/matomo-tracker-react';
import ConfirmationModal from '../modals/ConfirmationModal/ConfirmationModal';
import { format, parse } from 'date-fns';
import { fr } from 'date-fns/locale';
import AppCard from '../AppCard/AppCard';
import CampaignExportModal from '../modals/CampaignExportModal/CampaignExportModal';
import * as yup from 'yup';
import { dateValidator, useForm } from '../../hooks/useForm';
import Help from '../Help/Help';
<<<<<<< HEAD
=======
import Stepper from "../Stepper/Stepper";
>>>>>>> 12ae63f0

const CampaignBundleStats = ({ campaignBundle, isArchived }: { campaignBundle: CampaignBundle, isArchived: boolean }) => {

    return(
        <>
            <AppCard icon="ri-feedback-fill" isGrey={isArchived}>
                <Text as="span">
                    <b>{returnRate(campaignBundle)}%</b> de retour
                </Text>
            </AppCard>
            <AppCard icon="ri-phone-fill" isGrey={isArchived}>
                <Text as="span">
                    <b>{campaignBundle.neverContactedCount}</b> à recontacter
                </Text>
            </AppCard>
            <AppCard icon="ri-hand-coin-fill" isGrey={isArchived}>
                <Text as="span">
                    <b>{campaignBundle.inProgressWithSupportCount}</b> en accompagnement
                </Text>
            </AppCard>
        </>
    )
}

interface Props {
    withDeletion?: boolean
}

const CampaignBundleList = (
    {
        withDeletion = false
    }: Props) => {

    const dispatch = useDispatch();
    const { trackEvent } = useMatomo();
    const history = useHistory();
    const campaignList = useCampaignList(true);

    const { loading, campaignBundleList } = useSelector((state: ApplicationState) => state.campaign);
    const [deletionModalCampaignBundleId, setDeletionModalCampaignBundleId] = useState<CampaignBundleId | undefined>();
    const [archiveModalCampaignIds, setArchiveModalCampaignIds] = useState<string[]>([]);
    const [isExportModalOpen, setIsExportModalOpen] = useState<boolean>(false);
    const [sendingDate, setSendingDate] = useState(format(new Date(), 'dd/MM/yyyy'));
    const [campaignInProgressFilter, setCampaignInProgressFilter] = useState<boolean>(true);
    const [campaignNoSentFilter, setCampaignNotSentFilter] = useState<boolean>(true);
    const [outsideCampaignFilter, setOutsideCampaignInProgressFilter] = useState<boolean>(true);
    const [campaignArchivedFilter, setCampaignArchivedFilter] = useState<boolean>(false);
    const [filteredCampaignBundles, setFilteredCampaignBundles] = useState<CampaignBundle[] | undefined>(campaignBundleList);

    useEffect(() => {
        dispatch(listCampaignBundles())
    }, [dispatch])

    useEffect(() => {
        setFilteredCampaignBundles(
            campaignBundleList?.filter(campaignBundle =>
                (campaignInProgressFilter && stepFilter(CampaignSteps.InProgress)(campaignBundle)) ||
                (campaignNoSentFilter && (
                    stepFilter(CampaignSteps.OwnersValidation)(campaignBundle) ||
                    stepFilter(CampaignSteps.Export)(campaignBundle)
                )) ||
                (outsideCampaignFilter && stepFilter(CampaignSteps.Outside)(campaignBundle)) ||
                (campaignArchivedFilter && stepFilter(CampaignSteps.Archived)(campaignBundle))
            )
        )
    }, [campaignBundleList, campaignInProgressFilter, outsideCampaignFilter, campaignNoSentFilter, campaignArchivedFilter]) //eslint-disable-line react-hooks/exhaustive-deps

    const stepFilter = (step: CampaignSteps) => (campaignBundle: CampaignBundle) => campaignBundleStep(campaignBundle) === step

    const campaignBundlesCount = (step: CampaignSteps) =>
        campaignBundleList?.filter(stepFilter(step)).length ?? 0

    const mainCampaignOfBundle = (campaignBundle: CampaignBundle) => {
        return (campaignList ?? []).filter(_ => campaignBundle.campaignIds.indexOf(_.id) !== -1)[0]
    }

    const reminderCampaignsOfBundle = (campaignBundle: CampaignBundle) => {
        return (campaignList ?? [])
            .filter(_ => campaignBundle.campaignIds.indexOf(_.id) !== -1)
            .filter(_ => _.reminderNumber > 0)
    }

    const campaignBundleStep  = (campaignBundle: CampaignBundle) => campaignStep(mainCampaignOfBundle(campaignBundle))

    const schema = yup.object().shape({sendingDate: dateValidator})

    const { isValid, message, messageType, validate } = useForm(schema, { sendingDate })

    const onSendingCampaign = (campaignId: string) => {
        validate().then(() => {
            if (isValid()) {
                trackEvent({
                    category: TrackEventCategories.Campaigns,
                    action: TrackEventActions.Campaigns.ValidStep(CampaignSteps.Sending)
                })
                dispatch(validCampaignStep(campaignId, CampaignSteps.Sending, {sendingDate : parse(sendingDate, 'dd/MM/yyyy', new Date())}))
            }
        })
    }

    const onDeleteCampaign = () => {
        if (deletionModalCampaignBundleId?.campaignNumber) {
            trackEvent({
                category: TrackEventCategories.Campaigns,
                action: TrackEventActions.Campaigns.Delete
            })
            dispatch(deleteCampaignBundle(deletionModalCampaignBundleId))
        }
        setDeletionModalCampaignBundleId(undefined);
    }

    const onArchiveCampaign = () => {
        archiveModalCampaignIds.forEach(campaignId => {
            trackEvent({
                category: TrackEventCategories.Campaigns,
                action: TrackEventActions.Campaigns.Archive
            })

            dispatch(validCampaignStep(campaignId, CampaignSteps.Archived))
        })
        setArchiveModalCampaignIds([]);
    }

    if (loading) {
        return <></>
    }

    return (
        <>
            <TagGroup className="fr-py-2w">
                <Tag as="span"
<<<<<<< HEAD
=======
                     small
>>>>>>> 12ae63f0
                     selected={campaignInProgressFilter}
                     onClick={() => setCampaignInProgressFilter(!campaignInProgressFilter)}>
                    Suivi en cours ({campaignBundlesCount(CampaignSteps.InProgress)})
                </Tag>
                <Tag as="span"
<<<<<<< HEAD
=======
                     small
>>>>>>> 12ae63f0
                     selected={campaignNoSentFilter}
                     onClick={() => setCampaignNotSentFilter(!campaignNoSentFilter)}>
                    Campagne en attente d'envoi ({campaignBundlesCount(CampaignSteps.OwnersValidation) + campaignBundlesCount(CampaignSteps.Export)})
                </Tag>
                <Tag as="span"
<<<<<<< HEAD
=======
                     small
>>>>>>> 12ae63f0
                     selected={campaignArchivedFilter}
                     onClick={() => setCampaignArchivedFilter(!campaignArchivedFilter)}>
                    Campagne archivée ({campaignBundlesCount(CampaignSteps.Archived)})
                </Tag>
                <Tag as="span"
<<<<<<< HEAD
=======
                     small
>>>>>>> 12ae63f0
                     selected={outsideCampaignFilter}
                     onClick={() => setOutsideCampaignInProgressFilter(!outsideCampaignFilter)}>
                    Hors campagne ({campaignBundlesCount(CampaignSteps.Outside)})
                </Tag>
            </TagGroup>
            {filteredCampaignBundles && !filteredCampaignBundles.length &&
                <Text>Aucune campagne</Text>
            }
            {filteredCampaignBundles && filteredCampaignBundles.sort(CampaignNumberSort).map(campaignBundle =>
                <div key={`CampaignBundle_${campaignBundle.campaignIds.join('-')}`} className={styles.campaignCard}>
                    <Row gutters alignItems="top" spacing="mb-1w">
                        <Col>
                            <Title as="h2" look="h3" className="fr-mb-0">
                                {campaignFullName(campaignBundle)}
                            </Title>
                            {(campaignBundle.campaignNumber ?? 0) > 0 ?
                                <Text size="sm" className="subtitle">
                                    échantillon créé le <b>{format(campaignBundle.createdAt, 'dd/MM/yy', { locale: fr })}</b>
                                </Text> :
                                <div className="fr-py-2w">
                                    <Help>
                                        Les logements hors campagne sont les logements qui sont <b>en cours de suivi mais qui ne sont pas compris dans une campagne.</b>
                                    </Help>
                                </div>
                            }
                            <div>
                                <AppCard icon="ri-home-fill" isGrey={true}>
                                    <Text as="span">
                                        <b>{campaignBundle.housingCount}</b> {campaignBundle.housingCount <= 1 ? 'logement' : 'logements'}
                                    </Text>
                                </AppCard>
                                <AppCard icon="ri-user-fill" isGrey={true}>
                                    <Text as="span">
                                        <b>{campaignBundle.ownerCount}</b> {campaignBundle.ownerCount <= 1 ? 'propriétaire' : 'propriétaires'}
                                    </Text>
                                </AppCard>
                                {mainCampaignOfBundle(campaignBundle).sendingDate &&
                                    <AppCard icon="ri-send-plane-fill" isGrey={true}>
                                        <Text as="span">
                                            envoyée le <b>{format(mainCampaignOfBundle(campaignBundle).sendingDate!, 'dd/MM/yy', { locale: fr })}</b>
                                        </Text>
                                    </AppCard>
                                }
                                {campaignBundleStep(campaignBundle) === CampaignSteps.Archived &&
                                    <CampaignBundleStats campaignBundle={campaignBundle} isArchived={true}/>
                                }
                            </div>
                        </Col>
                        {(campaignBundle.campaignNumber ?? 0) > 0 && campaignBundleStep(campaignBundle) !== CampaignSteps.Archived &&
                            <Col n="6">
                                {campaignBundleStep(campaignBundle) === CampaignSteps.Export &&
                                    <div className="fr-p-4w bg-bf975">
                                        <Stepper
                                            steps={3}
                                            currentStep={1}
                                            currentTitle="Vous avez créé l'échantillon."
                                            nextStepTitle="Exporter le fichier de publipostage"
                                        />
                                        <Button title="Exporter"
                                                secondary
                                                onClick={() => setIsExportModalOpen(true)}>
                                            Exporter (.csv)
                                        </Button>
                                        {isExportModalOpen &&
                                            <CampaignExportModal campaignBundle={campaignBundle}
                                                                 onClose={() => setIsExportModalOpen(false)}/>
                                        }
                                    </div>
                                }
                                {campaignBundleStep(campaignBundle) === CampaignSteps.Sending &&
                                    <div className="fr-p-4w bg-bf975">
                                        <Stepper
                                            steps={3}
                                            currentStep={2}
                                            currentTitle="Vous avez exporté l'échantillon."
                                            nextStepTitle="Dater l'envoi de votre campagne"
                                        />
                                        <Row alignItems="top">
                                            <Col className="fr-pr-1w">
                                                <TextInput
                                                    value={sendingDate}
                                                    onChange={(e: ChangeEvent<HTMLInputElement>) => setSendingDate(e.target.value)}
                                                    label="Date d'envoi"
                                                    message={message('sendingDate')}
                                                    messageType={messageType('sendingDate')}
                                                />
                                            </Col>
                                            <Col className="fr-pt-4w">
                                                <Button title="Confirmer la date d'envoi"
                                                        secondary
                                                        onClick={() => onSendingCampaign(campaignBundle.campaignIds[0])}>
                                                    Confirmer la date d'envoi
                                                </Button>
                                            </Col>
                                        </Row>
                                    </div>
                                }
                                {campaignBundleStep(campaignBundle) === CampaignSteps.InProgress &&
                                    <div className="fr-p-4w bg-bf975">
                                        <Title as="h3" look="h6">
                                            Suivi en cours
                                        </Title>
                                        <CampaignBundleStats campaignBundle={campaignBundle} isArchived={false}/>
                                    </div>
                                }
                            </Col>
                        }
                    </Row>
                    {(reminderCampaignsOfBundle(campaignBundle).length > 0) &&
                        reminderCampaignsOfBundle(campaignBundle).map((campaign, campaignIndex) =>
                        <div key={`Campaign_${campaign.id}`}>
                            <hr className="fr-pb-1w fr-mt-1w"/>
                            <Row gutters alignItems="middle">
                                <Col n="9">
                                    Relance n° {campaign.reminderNumber} ({format(campaign.createdAt, 'dd/MM/yy', { locale: fr })})
                                </Col>
                                <Col n="3" className="align-right">
                                    {campaignIndex === reminderCampaignsOfBundle(campaignBundle).length - 1 && withDeletion &&
                                        <Button title="Supprimer"
                                                tertiary
                                                onClick={() => setDeletionModalCampaignBundleId(campaign as CampaignBundleId)}
                                                className="fr-btn--tertiary-no-outline"
                                                icon="ri-delete-bin-5-fill"
                                        >
                                            Supprimer
                                        </Button>
                                    }
                                    <Button title="Accéder"
                                            tertiary
                                            onClick={() => history.push('/campagnes/' + campaignBundleIdUrlFragment({campaignNumber: campaign.campaignNumber, reminderNumber: campaign.reminderNumber}))}
                                            icon="ri-arrow-right-line"
                                            iconPosition="right"
                                            className="fr-btn--tertiary-no-outline fix-vertical-align"
                                    >
                                        Accéder
                                    </Button>
                                </Col>
                            </Row>
                        </div>
                    )}
                    <hr className="fr-pb-2w fr-mt-1w"/>
                    <Row>
                        <Col className="align-right">
                            {(campaignBundle.campaignNumber ?? 0) > 0
                                && withDeletion
                                && reminderCampaignsOfBundle(campaignBundle).length === 0
                                &&campaignBundleStep(campaignBundle) !== CampaignSteps.Archived &&
                                <Button title="Supprimer"
                                        tertiary
                                        onClick={() => setDeletionModalCampaignBundleId(campaignBundle)}
                                        className="fr-btn--tertiary-no-outline"
                                        icon="ri-delete-bin-5-fill"
                                >
                                    Supprimer
                                </Button>
                            }
                            {campaignBundleStep(campaignBundle) === CampaignSteps.InProgress &&
                                <Button title="Archiver"
                                        secondary
                                        onClick={() => setArchiveModalCampaignIds(campaignBundle.campaignIds)}
                                        icon="ri-archive-fill"
                                        className="fr-mr-2w"
                                >
                                    Archiver
                                </Button>
                            }
                            <Button title="Accéder"
                                    onClick={() => history.push('/campagnes/C' + campaignBundle.campaignNumber)}
                                    icon="ri-arrow-right-line"
                                    iconPosition="right"
                                    className="fix-vertical-align"
                            >
                                {campaignBundleStep(campaignBundle) === CampaignSteps.InProgress ? 'Accéder au suivi' : 'Accéder' }
                            </Button>
                        </Col>
                    </Row>
                </div>
            )}
            {deletionModalCampaignBundleId && deletionModalCampaignBundleId.campaignNumber &&
                <ConfirmationModal
                    onSubmit={onDeleteCampaign}
                    onClose={() => setDeletionModalCampaignBundleId(undefined)}>
                    <Text size="md">
                        Êtes-vous sûr de vouloir supprimer cette {deletionModalCampaignBundleId.reminderNumber ? 'relance' : 'campagne'} ?
                    </Text>
                    {(!deletionModalCampaignBundleId.reminderNumber && deletionModalCampaignBundleId.campaignNumber < (campaignList ?? []).length) &&
<<<<<<< HEAD
                        <Alert title=""
                               description="Les campagnes suivantes seront renumérotées."
                               type="info"/>
                    }
                    <Alert title=""
                           description='Les statuts des logements "En attente de retour" repasseront en "Jamais contacté". Les autres statuts mis à jour ne seront pas modifiés.'
=======
                        <Alert description="Les campagnes suivantes seront renumérotées."
                               type="info"/>
                    }
                    <Alert description='Les statuts des logements "En attente de retour" repasseront en "Jamais contacté". Les autres statuts mis à jour ne seront pas modifiés.'
>>>>>>> 12ae63f0
                           type="info"/>
                </ConfirmationModal>
            }
            {(archiveModalCampaignIds.length > 0) &&
                <ConfirmationModal
                    onSubmit={onArchiveCampaign}
                    onClose={() => setArchiveModalCampaignIds([])}>
                    <Text size="md">
                        Êtes-vous sûr de vouloir archiver cette campagne {archiveModalCampaignIds.length > 1 ? 'et ses relances ' : ''} ?
                    </Text>
                </ConfirmationModal>
            }
        </>
    );
};

export default CampaignBundleList;<|MERGE_RESOLUTION|>--- conflicted
+++ resolved
@@ -1,9 +1,7 @@
 import React, { ChangeEvent, useEffect, useState } from 'react';
-<<<<<<< HEAD
-import { Alert, Button, Col, Row, Stepper, Tag, TagGroup, Text, TextInput, Title } from '@dataesr/react-dsfr';
-=======
+
 import { Alert, Button, Col, Row, Tag, TagGroup, Text, TextInput, Title } from '@dataesr/react-dsfr';
->>>>>>> 12ae63f0
+
 import styles from '../../views/Campaign/campaign.module.scss';
 import { useHistory } from 'react-router-dom';
 import {
@@ -30,10 +28,7 @@
 import * as yup from 'yup';
 import { dateValidator, useForm } from '../../hooks/useForm';
 import Help from '../Help/Help';
-<<<<<<< HEAD
-=======
-import Stepper from "../Stepper/Stepper";
->>>>>>> 12ae63f0
+import Stepper from '../Stepper/Stepper';
 
 const CampaignBundleStats = ({ campaignBundle, isArchived }: { campaignBundle: CampaignBundle, isArchived: boolean }) => {
 
@@ -165,37 +160,25 @@
         <>
             <TagGroup className="fr-py-2w">
                 <Tag as="span"
-<<<<<<< HEAD
-=======
                      small
->>>>>>> 12ae63f0
                      selected={campaignInProgressFilter}
                      onClick={() => setCampaignInProgressFilter(!campaignInProgressFilter)}>
                     Suivi en cours ({campaignBundlesCount(CampaignSteps.InProgress)})
                 </Tag>
                 <Tag as="span"
-<<<<<<< HEAD
-=======
                      small
->>>>>>> 12ae63f0
                      selected={campaignNoSentFilter}
                      onClick={() => setCampaignNotSentFilter(!campaignNoSentFilter)}>
                     Campagne en attente d'envoi ({campaignBundlesCount(CampaignSteps.OwnersValidation) + campaignBundlesCount(CampaignSteps.Export)})
                 </Tag>
                 <Tag as="span"
-<<<<<<< HEAD
-=======
                      small
->>>>>>> 12ae63f0
                      selected={campaignArchivedFilter}
                      onClick={() => setCampaignArchivedFilter(!campaignArchivedFilter)}>
                     Campagne archivée ({campaignBundlesCount(CampaignSteps.Archived)})
                 </Tag>
                 <Tag as="span"
-<<<<<<< HEAD
-=======
                      small
->>>>>>> 12ae63f0
                      selected={outsideCampaignFilter}
                      onClick={() => setOutsideCampaignInProgressFilter(!outsideCampaignFilter)}>
                     Hors campagne ({campaignBundlesCount(CampaignSteps.Outside)})
@@ -382,19 +365,10 @@
                         Êtes-vous sûr de vouloir supprimer cette {deletionModalCampaignBundleId.reminderNumber ? 'relance' : 'campagne'} ?
                     </Text>
                     {(!deletionModalCampaignBundleId.reminderNumber && deletionModalCampaignBundleId.campaignNumber < (campaignList ?? []).length) &&
-<<<<<<< HEAD
-                        <Alert title=""
-                               description="Les campagnes suivantes seront renumérotées."
-                               type="info"/>
-                    }
-                    <Alert title=""
-                           description='Les statuts des logements "En attente de retour" repasseront en "Jamais contacté". Les autres statuts mis à jour ne seront pas modifiés.'
-=======
                         <Alert description="Les campagnes suivantes seront renumérotées."
                                type="info"/>
                     }
                     <Alert description='Les statuts des logements "En attente de retour" repasseront en "Jamais contacté". Les autres statuts mis à jour ne seront pas modifiés.'
->>>>>>> 12ae63f0
                            type="info"/>
                 </ConfirmationModal>
             }
