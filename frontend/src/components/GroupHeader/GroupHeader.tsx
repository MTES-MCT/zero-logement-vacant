import { fr } from '@codegouvfr/react-dsfr';
import Button from '@codegouvfr/react-dsfr/Button';
import Skeleton from '@mui/material/Skeleton';
import Stack from '@mui/material/Stack';
import Typography from '@mui/material/Typography';
import Grid from '@mui/material/Unstable_Grid2';
import React, { useState } from 'react';
import { useParams } from 'react-router-dom';

import GroupCard from '../GroupCard/GroupCard';
import { useFindGroupsQuery } from '../../services/group.service';
import { Group } from '../../models/Group';
<<<<<<< HEAD
=======
import search from '../../assets/images/search.svg';
import styles from './group-header.module.scss';
>>>>>>> 142d743a

export const DISPLAY_GROUPS = 3;

interface Props {
  className?: string;
}

function GroupHeader(props: Props) {
  const [showAll, setShowAll] = useState(false);

  const { data: groups, isLoading: isLoadingGroups } = useFindGroupsQuery();

  const unarchivedGroups = groups?.filter((group) => !group.archivedAt);
  const filteredGroups = unarchivedGroups?.slice(
    0,
    showAll ? unarchivedGroups.length : DISPLAY_GROUPS
  );
  const more = unarchivedGroups ? unarchivedGroups.length - DISPLAY_GROUPS : 0;

  function toggleShowAll(): void {
    setShowAll((prev) => !prev);
  }

  const params = useParams<{ id: string }>();
  function isActive(group: Group): boolean {
    return group.id === params.id;
  }

  return (
    <Grid className={props.className} component="article" container>
      <Grid component="header" mb={2}>
        <Typography variant="h6">Vos groupes de logements</Typography>
      </Grid>

<<<<<<< HEAD
      {isLoadingGroups ? (
        <Loading />
      ) : (
=======
      {isLoadingGroups && <Loading />}

      {!isLoadingGroups && !filteredGroups?.length && <Empty />}

      {!isLoadingGroups && filteredGroups && filteredGroups.length > 0 && (
>>>>>>> 142d743a
        <Grid component="section" container justifyContent="center">
          {filteredGroups.map((group) => (
            <Grid component="article" key={group.id} mb={1} xs={12}>
              <GroupCard group={group} isActive={isActive(group)} />
            </Grid>
          ))}

          {more > 0 && (
            <Grid component="footer">
              <Button priority="tertiary" onClick={toggleShowAll}>
                {showAll ? 'Afficher moins' : `Afficher plus (${more})`}
              </Button>
            </Grid>
          )}
        </Grid>
      )}
    </Grid>
  );
}

<<<<<<< HEAD
=======
function Empty() {
  return (
    <Stack className={styles.stack} component="section">
      <img
        alt="Rechercher..."
        className={fr.cx('fr-responsive-img--1x1')}
        height={100}
        width={100}
        src={search}
      />
      <Typography mb={1} sx={{ fontWeight: 700 }} variant="body2">
        Créez un premier groupe pour faire un export et préparer une campagne !
      </Typography>
      <Typography mb={1} variant="caption">
        Pour pouvoir exporter une liste de logements, sélectionnez les logements
        que vous souhaitez cibler et cliquez sur “Ajouter dans un groupe”.
      </Typography>
    </Stack>
  );
}

>>>>>>> 142d743a
function Loading() {
  return (
    <Stack spacing={1} width="100%">
      <Skeleton
        animation="wave"
        height={58}
        variant="rectangular"
        width="100%"
      />
      <Skeleton
        animation="wave"
        height={58}
        variant="rectangular"
        width="100%"
      />
      <Skeleton
        animation="wave"
        height={58}
        variant="rectangular"
        width="100%"
      />
    </Stack>
  );
}

export default GroupHeader;<|MERGE_RESOLUTION|>--- conflicted
+++ resolved
@@ -10,11 +10,8 @@
 import GroupCard from '../GroupCard/GroupCard';
 import { useFindGroupsQuery } from '../../services/group.service';
 import { Group } from '../../models/Group';
-<<<<<<< HEAD
-=======
 import search from '../../assets/images/search.svg';
 import styles from './group-header.module.scss';
->>>>>>> 142d743a
 
 export const DISPLAY_GROUPS = 3;
 
@@ -49,17 +46,11 @@
         <Typography variant="h6">Vos groupes de logements</Typography>
       </Grid>
 
-<<<<<<< HEAD
-      {isLoadingGroups ? (
-        <Loading />
-      ) : (
-=======
       {isLoadingGroups && <Loading />}
 
       {!isLoadingGroups && !filteredGroups?.length && <Empty />}
 
       {!isLoadingGroups && filteredGroups && filteredGroups.length > 0 && (
->>>>>>> 142d743a
         <Grid component="section" container justifyContent="center">
           {filteredGroups.map((group) => (
             <Grid component="article" key={group.id} mb={1} xs={12}>
@@ -80,8 +71,6 @@
   );
 }
 
-<<<<<<< HEAD
-=======
 function Empty() {
   return (
     <Stack className={styles.stack} component="section">
@@ -103,7 +92,6 @@
   );
 }
 
->>>>>>> 142d743a
 function Loading() {
   return (
     <Stack spacing={1} width="100%">
