--- conflicted
+++ resolved
@@ -80,14 +80,10 @@
       size="small"
       title={
         <>
-<<<<<<< HEAD
           <span className="card-title-icon">
             <Icon name="fr-icon-home-4-fill" iconPosition="center" size="1x" />
           </span>
           { !isVisitor && <Button
-=======
-          <Button
->>>>>>> 21009a43
             onClick={() => setIsHousingListEditionExpand(true)}
             className="fr-ml-1w float-right"
           >
