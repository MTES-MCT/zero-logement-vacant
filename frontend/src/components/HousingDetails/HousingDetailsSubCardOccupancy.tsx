import { fr } from '@codegouvfr/react-dsfr';
import Badge from '@codegouvfr/react-dsfr/Badge';
import Tag from '@codegouvfr/react-dsfr/Tag';
import Typography from '@mui/material/Typography';
import Grid from '@mui/material/Unstable_Grid2';
import {
  getOccupancy,
  getSource,
  Housing,
  OccupancyKind,
  OccupancyKindLabels
} from '../../models/Housing';
import HousingDetailsSubCard from './HousingDetailsSubCard';
import DPE from '../DPE/DPE';
import classNames from 'classnames';
import styles from './housing-details-card.module.scss';
import { Event } from '../../models/Event';
import { getYear } from 'date-fns';
import LabelNext from '../Label/LabelNext';

interface Props {
  housing: Housing;
  lastOccupancyEvent?: Event;
}

function HousingDetailsCardOccupancy({ housing, lastOccupancyEvent }: Props) {
  const lastOccupancyChange = lastOccupancyEvent
    ? getYear(lastOccupancyEvent.createdAt)
    : housing.occupancy === 'V'
      ? housing.vacancyStartYear
      : undefined;

  function situationSince(occupancy: string, lastOccupancyChange: number | undefined): string {
    if (lastOccupancyChange === undefined) {
      return 'Inconnu';
    }

    const duration = getYear(new Date()) - lastOccupancyChange;
<<<<<<< HEAD
    
=======

>>>>>>> 7207dfc8
    if (duration === 0) {
      return 'Moins d’un an';
    }

    return `${duration} an${duration > 1 ? 's' : ''} (${lastOccupancyChange})`;
  }

  return (
    <HousingDetailsSubCard
      className={fr.cx('fr-mb-2w')}
      title={
        <Grid alignItems="center" container justifyContent="space-between" xs>
          <Grid>
            <Typography
              component="h2"
              variant="h6"
              sx={{ mr: 1 }}
              className={classNames(styles.title, 'd-inline-block')}
            >
              Occupation :
            </Typography>
            <Badge className="bg-975">
              {OccupancyKindLabels[getOccupancy(housing.occupancy)]}
            </Badge>
          </Grid>
          <Grid>
            <LabelNext component="h3">Occupation prévisionnelle :</LabelNext>
            <Badge className="bg-975 fr-ml-1w">
              {OccupancyKindLabels[getOccupancy(housing.occupancy)]}
            </Badge>
          </Grid>
        </Grid>
      }
      hasBorder
    >
<<<<<<< HEAD
      <Row>
        <Col n="4">
          <Text size="sm" className="zlv-label">
            Dans cette situation depuis
          </Text>
          <Text spacing="mb-1w">
            {situationSince(housing.occupancy, lastOccupancyChange)}
          </Text>
        </Col>
        <Col n="4">
          <Label>Source</Label>
          <p>{getSource(housing)}</p>
        </Col>
        <Col n="4">
          <Text size="sm" className="zlv-label">
            Logement passoire énergétique
          </Text>
=======
      <Grid container rowSpacing={3} xs>
        <Grid xs={4}>
          <LabelNext component="h3">Dans cette situation depuis</LabelNext>
          <Typography>
            {situationSince(housing.occupancy, lastOccupancyChange)}
          </Typography>
        </Grid>
        <Grid xs={4}>
          <LabelNext component="h3">Source</LabelNext>
          <Typography>{getSource(housing)}</Typography>
        </Grid>
        <Grid xs={4}>
          <LabelNext component="h3">Logement passoire énergétique</LabelNext>
>>>>>>> 7207dfc8
          {housing.energyConsumption ? (
            <Tag className="d-block">
              {['F', 'G'].includes(housing.energyConsumption) ? 'Oui' : 'Non'}
            </Tag>
          ) : (
            <Typography>Non renseigné</Typography>
          )}
<<<<<<< HEAD
        </Col>
        {lastOccupancyEvent?.old && <Col n="4">
          <Text size="sm" className="zlv-label">
            Ancien statut d’occupation
          </Text>
          <Text spacing="mb-1w">
            {OccupancyKindLabels[
              lastOccupancyEvent?.old.occupancy as OccupancyKind
            ] ?? 'Inconnu'}
          </Text>
        </Col> }
        <Col n="4">
=======
        </Grid>
        {lastOccupancyEvent?.old && <Grid xs={4}>
          <LabelNext component="h3">Ancien statut d’occupation</LabelNext>
          <Typography>
            {OccupancyKindLabels[
              lastOccupancyEvent?.old.occupancy as OccupancyKind
            ] ?? 'Inconnu'}
          </Typography>
        </Grid> }
        <Grid xs={4}>
>>>>>>> 7207dfc8
          {housing.occupancy === 'V' && (
            <>
              <LabelNext component="h3">Taxe sur la vacance</LabelNext>
              <Tag className="d-block">{housing.taxed ? 'Oui' : 'Non'}</Tag>
            </>
          )}
        </Grid>
        <Grid xs={4}>
          <LabelNext component="h3">
            Étiquette DPE représentatif (CSTB)
          </LabelNext>
          {housing.energyConsumption ? (
            <DPE
              value={housing.energyConsumption}
              madeAt={housing.energyConsumptionAt}
            />
          ) : (
            <Typography>Non renseigné</Typography>
          )}
        </Grid>
      </Grid>
    </HousingDetailsSubCard>
  );
}

export default HousingDetailsCardOccupancy;<|MERGE_RESOLUTION|>--- conflicted
+++ resolved
@@ -36,11 +36,6 @@
     }
 
     const duration = getYear(new Date()) - lastOccupancyChange;
-<<<<<<< HEAD
-    
-=======
-
->>>>>>> 7207dfc8
     if (duration === 0) {
       return 'Moins d’un an';
     }
@@ -76,25 +71,6 @@
       }
       hasBorder
     >
-<<<<<<< HEAD
-      <Row>
-        <Col n="4">
-          <Text size="sm" className="zlv-label">
-            Dans cette situation depuis
-          </Text>
-          <Text spacing="mb-1w">
-            {situationSince(housing.occupancy, lastOccupancyChange)}
-          </Text>
-        </Col>
-        <Col n="4">
-          <Label>Source</Label>
-          <p>{getSource(housing)}</p>
-        </Col>
-        <Col n="4">
-          <Text size="sm" className="zlv-label">
-            Logement passoire énergétique
-          </Text>
-=======
       <Grid container rowSpacing={3} xs>
         <Grid xs={4}>
           <LabelNext component="h3">Dans cette situation depuis</LabelNext>
@@ -108,7 +84,6 @@
         </Grid>
         <Grid xs={4}>
           <LabelNext component="h3">Logement passoire énergétique</LabelNext>
->>>>>>> 7207dfc8
           {housing.energyConsumption ? (
             <Tag className="d-block">
               {['F', 'G'].includes(housing.energyConsumption) ? 'Oui' : 'Non'}
@@ -116,20 +91,6 @@
           ) : (
             <Typography>Non renseigné</Typography>
           )}
-<<<<<<< HEAD
-        </Col>
-        {lastOccupancyEvent?.old && <Col n="4">
-          <Text size="sm" className="zlv-label">
-            Ancien statut d’occupation
-          </Text>
-          <Text spacing="mb-1w">
-            {OccupancyKindLabels[
-              lastOccupancyEvent?.old.occupancy as OccupancyKind
-            ] ?? 'Inconnu'}
-          </Text>
-        </Col> }
-        <Col n="4">
-=======
         </Grid>
         {lastOccupancyEvent?.old && <Grid xs={4}>
           <LabelNext component="h3">Ancien statut d’occupation</LabelNext>
@@ -140,7 +101,6 @@
           </Typography>
         </Grid> }
         <Grid xs={4}>
->>>>>>> 7207dfc8
           {housing.occupancy === 'V' && (
             <>
               <LabelNext component="h3">Taxe sur la vacance</LabelNext>
