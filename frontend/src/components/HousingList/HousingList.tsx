--- conflicted
+++ resolved
@@ -1,15 +1,6 @@
 import React, { ChangeEvent, ReactElement, useEffect, useState } from 'react';
 
-<<<<<<< HEAD
 import { Button, Link as DSFRLink, Pagination, Table } from '@dataesr/react-dsfr';
-=======
-import {
-    Button,
-    Link as DSFRLink,
-    Pagination,
-    Table
-} from '@dataesr/react-dsfr';
->>>>>>> 12ae63f0
 import { byAddress, Housing, SelectedHousing } from '../../models/Housing';
 import { capitalize, stringSort } from '../../utils/stringUtils';
 import { Link, useLocation } from 'react-router-dom';
@@ -21,18 +12,12 @@
 import { CampaignNumberSort, campaignPartialName } from '../../models/Campaign';
 import { getHousingState } from '../../models/HousingState';
 import _ from 'lodash';
-import {
-    TrackEventActions,
-    TrackEventCategories
-} from '../../models/TrackEvent';
+import { TrackEventActions, TrackEventCategories } from '../../models/TrackEvent';
 import { useMatomo } from '@datapunt/matomo-tracker-react';
-<<<<<<< HEAD
+
 import HousingListHeader from './HousingListHeader';
 import { findChild } from '../../utils/elementUtils';
-=======
-import HousingListHeader from "./HousingListHeader";
-import { findChild } from "../../utils/elementUtils";
->>>>>>> 12ae63f0
+
 import Checkbox from '../Checkbox/Checkbox';
 
 export enum HousingDisplayKey {
