--- conflicted
+++ resolved
@@ -7,14 +7,9 @@
 } from 'react';
 
 import {
-<<<<<<< HEAD
-  Button,
-  Pagination as PaginationElement,
-=======
   Badge,
   Button,
   Pagination as DSFRPagination,
->>>>>>> 5cfe42eb
   Table,
 } from '@dataesr/react-dsfr';
 import {
@@ -50,55 +45,30 @@
 import { usePagination } from '../../hooks/usePagination';
 import InternalLink from '../InternalLink/InternalLink';
 import HousingStatusBadge from '../HousingStatusBadge/HousingStatusBadge';
-<<<<<<< HEAD
-import { Pagination } from '../../../../shared/models/Pagination';
-=======
 import { useHousingList } from '../../hooks/useHousingList';
 import { DefaultPagination } from '../../store/reducers/housingReducer';
 import { Pagination } from '../../../../shared/models/Pagination';
 import HousingSubStatusBadge from '../HousingStatusBadge/HousingSubStatusBadge';
 import HousingEditionSideMenu from '../HousingEdition/HousingEditionSideMenu';
-import { useUpdateHousingMutation } from '../../services/housing.service';
+import {
+  useCountHousingQuery,
+  useUpdateHousingMutation,
+} from '../../services/housing.service';
 import { isDefined } from '../../utils/compareUtils';
->>>>>>> 5cfe42eb
+import fp from 'lodash/fp';
 
 export interface HousingListProps {
   actions?: (housing: Housing) => ReactNode | ReactNode[];
   children?: ReactElement | ReactElement[];
-<<<<<<< HEAD
-  filteredCount: number;
-  pagination: Pagination;
-  housingList?: Housing[];
-  displayKind: HousingDisplayKey;
-  filters?: HousingFilters;
-  onChangePagination: (page: number, perPage: number) => void;
-  onSelectHousing?: (selectedHousing: SelectedHousing) => void;
-  onSort?: (sort: HousingSort) => void | Promise<void>;
-  additionalColumns?: any[];
-  tableClassName?: string;
-=======
   filters: HousingFilters;
-  onCountFilteredHousing?: (count: number) => void;
-  onCountFilteredOwner?: (count: number) => void;
   onSelectHousing: (selectedHousing: SelectedHousing) => void;
->>>>>>> 5cfe42eb
 }
 
 const HousingList = ({
   actions,
   children,
-<<<<<<< HEAD
-  filteredCount,
-  pagination,
-  housingList,
-  onChangePagination,
-  onSort,
-=======
->>>>>>> 5cfe42eb
   filters,
   onSelectHousing,
-  onCountFilteredHousing,
-  onCountFilteredOwner,
 }: HousingListProps) => {
   const header = findChild(children, SelectableListHeader);
 
@@ -112,14 +82,24 @@
   const [sort, setSort] = useState<HousingSort>();
   const [updatingHousing, setUpdatingHousing] = useState<Housing>();
 
-  const { paginatedHousing } = useHousingList({
+  const { housingList } = useHousingList({
     filters,
     pagination,
     sort,
   });
 
-  const { pageCount, rowNumber, hasPagination } =
-    usePagination(paginatedHousing);
+  const { data: housingCount } = useCountHousingQuery(
+    fp.pick(['dataYearsIncluded', 'dataYearsExcluded', 'occupancies'])(filters)
+  );
+  const totalCount = housingCount?.housing ?? 0;
+
+  const { data: count } = useCountHousingQuery(filters);
+  const filteredCount = count?.housing ?? 0;
+
+  const { pageCount, rowNumber, hasPagination } = usePagination({
+    ...pagination,
+    count: filteredCount,
+  });
 
   const changePerPage = (perPage: number) => {
     setPagination({
@@ -176,47 +156,16 @@
     onSelectHousing?.({ all: false, ids: [] });
   };
 
-  const { pageCount, rowNumber, hasPagination } = usePagination({
-    ...pagination,
-    count: filteredCount,
-  });
-
   useEffect(() => {
     setAllChecked(false);
     setCheckedIds([]);
-<<<<<<< HEAD
-    if (onSelectHousing) {
-      onSelectHousing({ all: false, ids: [] });
-    }
-  }, [filters, housingList]); //eslint-disable-line react-hooks/exhaustive-deps
+    onSelectHousing?.({ all: false, ids: [] });
+  }, [housingList]); //eslint-disable-line react-hooks/exhaustive-deps
 
   if (!housingList) {
     return <></>;
   }
 
-  const changePerPage = (perPage: number) => {
-    onChangePagination(1, perPage);
-  };
-
-  const changePage = (page: number) => {
-    onChangePagination(page, pagination.perPage);
-  };
-
-=======
-    onSelectHousing?.({ all: false, ids: [] });
-    if (paginatedHousing?.filteredCount !== undefined) {
-      onCountFilteredHousing?.(paginatedHousing.filteredCount);
-    }
-    if (paginatedHousing?.filteredOwnerCount !== undefined) {
-      onCountFilteredOwner?.(paginatedHousing.filteredOwnerCount);
-    }
-  }, [paginatedHousing?.entities]); //eslint-disable-line react-hooks/exhaustive-deps
-
-  if (!paginatedHousing) {
-    return <></>;
-  }
-
->>>>>>> 5cfe42eb
   const selectColumn = {
     name: 'select',
     headerRender: () => (
@@ -224,9 +173,7 @@
         onChange={(e: ChangeEvent<any>) => checkAll(e.target.checked)}
         checked={
           (allChecked && checkedIds.length === 0) ||
-          (!allChecked &&
-            filteredCount > 0 &&
-            checkedIds.length === filteredCount)
+          (!allChecked && checkedIds.length === filteredCount)
         }
         className={checkedIds.length !== 0 ? 'indeterminate' : ''}
         label=""
@@ -396,7 +343,7 @@
       value: 1,
     });
     await updateHousing({
-      housingId: housing.id,
+      housing,
       housingUpdate,
     });
     setUpdatingHousing(undefined);
@@ -410,12 +357,13 @@
             allChecked ? filteredCount - checkedIds.length : checkedIds.length
           }
           count={filteredCount}
+          total={totalCount}
           onUnselectAll={unselectAll}
           entity="logement"
           {...header?.props}
         />
       </header>
-      {housingList?.length > 0 && (
+      {housingList.length > 0 && (
         <>
           <Table
             caption="Logements"
@@ -438,11 +386,7 @@
           {hasPagination && (
             <>
               <div className="fr-react-table--pagination-center nav">
-<<<<<<< HEAD
-                <PaginationElement
-=======
                 <DSFRPagination
->>>>>>> 5cfe42eb
                   onClick={changePage}
                   currentPage={pagination.page}
                   pageCount={pageCount}
