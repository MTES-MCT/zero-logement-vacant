--- conflicted
+++ resolved
@@ -1,31 +1,9 @@
-import React, {
-    ChangeEvent,
-    ReactElement,
-    ReactNode,
-    useEffect,
-    useMemo,
-    useState
-} from 'react';
-
-<<<<<<< HEAD
+import React, { ChangeEvent, ReactElement, ReactNode, useEffect, useMemo, useState } from 'react';
+
 import { Button, Link as DSFRLink, Pagination, Table } from '@dataesr/react-dsfr';
-import { byAddress, Housing, SelectedHousing } from '../../models/Housing';
-import { capitalize, stringSort } from '../../utils/stringUtils';
-=======
-import {
-    Button,
-    Link as DSFRLink,
-    Pagination,
-    Table
-} from '@dataesr/react-dsfr';
-import {
-    Housing,
-    HousingSort,
-    HousingSortable,
-    SelectedHousing
-} from '../../models/Housing';
+import { Housing, HousingSort, HousingSortable, SelectedHousing } from '../../models/Housing';
 import { capitalize } from '../../utils/stringUtils';
->>>>>>> b4ff218f
+
 import { Link, useLocation } from 'react-router-dom';
 import { PaginatedResult } from '../../models/PaginatedResult';
 import styles from './housing-list.module.scss';
@@ -37,18 +15,11 @@
 import _ from 'lodash';
 import { TrackEventActions, TrackEventCategories } from '../../models/TrackEvent';
 import { useMatomo } from '@datapunt/matomo-tracker-react';
-<<<<<<< HEAD
-=======
-import HousingListHeader from "./HousingListHeader";
-import { findChild } from "../../utils/elementUtils";
-import Checkbox from '../Checkbox/Checkbox';
-import { useSort } from "../../hooks/useSort";
->>>>>>> b4ff218f
 
 import HousingListHeader from './HousingListHeader';
 import { findChild } from '../../utils/elementUtils';
-
 import Checkbox from '../Checkbox/Checkbox';
+import { useSort } from '../../hooks/useSort';
 
 export enum HousingDisplayKey {
     Housing, Owner
