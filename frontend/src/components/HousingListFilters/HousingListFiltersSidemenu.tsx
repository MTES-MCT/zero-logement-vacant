--- conflicted
+++ resolved
@@ -55,13 +55,8 @@
 import { concat } from '../../utils/arrayUtils';
 import classNames from 'classnames';
 import GeoPerimetersModalLink from '../modals/GeoPerimetersModal/GeoPerimetersModalLink';
-import { useHousingList } from '../../hooks/useHousingList';
-<<<<<<< HEAD
 import { useCountHousingQuery } from '../../services/housing.service';
-=======
-import { DefaultPagination } from '../../store/reducers/housingReducer';
 import HousingStatusMultiSelect from './HousingStatusMultiSelect';
->>>>>>> 5cfe42eb
 
 interface TitleWithIconProps {
   icon: string;
@@ -90,21 +85,8 @@
   const { data: geoPerimeters } = useListGeoPerimetersQuery();
   const { localitiesOptions } = useLocalityList(establishment?.id);
 
-<<<<<<< HEAD
-  const { pagination, sort } = useAppSelector((state) => state.housing);
-
   const { data: count } = useCountHousingQuery(filters);
   const filteredCount = count?.housing;
-  const { paginatedHousing } = useHousingList({
-    filters,
-    pagination,
-    sort,
-=======
-  const { paginatedHousing } = useHousingList({
-    filters,
-    pagination: DefaultPagination,
->>>>>>> 5cfe42eb
-  });
 
   function close(): void {
     setExpand(false);
@@ -574,14 +556,10 @@
                 Réinitialiser les filtres
               </ButtonLink>
             </Col>
-            {paginatedHousing && (
+            {filteredCount !== undefined && (
               <Col className="align-right">
                 <Text as="span" className="color-grey-625">
-<<<<<<< HEAD
                   <b>{filteredCount}</b> résultats
-=======
-                  <b>{paginatedHousing.filteredCount}</b> résultats
->>>>>>> 5cfe42eb
                 </Text>
               </Col>
             )}
