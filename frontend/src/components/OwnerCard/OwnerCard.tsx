--- conflicted
+++ resolved
@@ -58,20 +58,11 @@
                 )}
                 aria-hidden={true}
               />
-<<<<<<< HEAD
-              <Label as="span">Date de naissance</Label>
-              <Typography component="p">
-                {birthdate(props.owner.birthDate)} ({age(props.owner.birthDate)} ans)
-              </Typography>
-            </Typography>
-          )}
-=======
               Date de naissance
             </LabelNext>
             <Typography>{birthdate(props.owner.birthDate)} ({age(props.owner.birthDate)} ans)</Typography>
           </Grid>
         ) : null}
->>>>>>> 7207dfc8
 
         <Grid xs={12}>
           <LabelNext component="h3">
