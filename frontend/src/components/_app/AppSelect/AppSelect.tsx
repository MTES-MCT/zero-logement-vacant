--- conflicted
+++ resolved
@@ -1,10 +1,5 @@
 import type { ComponentPropsWithoutRef, InputHTMLAttributes } from 'react';
-<<<<<<< HEAD
-import type { ObjectShape } from 'yup';
-import { useForm } from '../../../hooks/useForm';
-=======
 import { type ObjectShape, useForm } from '../../../hooks/useForm';
->>>>>>> a3ddc3ba
 import Select from '@codegouvfr/react-dsfr/Select';
 import type { SelectOptions } from '../../_dsfr/components/interface/Select/Select';
 
