--- conflicted
+++ resolved
@@ -3,12 +3,7 @@
   InputHTMLAttributes,
   TextareaHTMLAttributes
 } from 'react';
-<<<<<<< HEAD
-import type { ObjectShape } from 'yup';
-import { useForm } from '../../../hooks/useForm';
-=======
 import { type ObjectShape, useForm } from '../../../hooks/useForm';
->>>>>>> a3ddc3ba
 import Input from '@codegouvfr/react-dsfr/Input';
 
 type AppTextInputProps<T extends ObjectShape> = Partial<
