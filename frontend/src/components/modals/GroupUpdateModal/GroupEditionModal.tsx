--- conflicted
+++ resolved
@@ -1,11 +1,7 @@
 import { yupResolver } from '@hookform/resolvers/yup';
 import type { ButtonProps } from '@codegouvfr/react-dsfr/Button';
 import { FormProvider, useForm } from 'react-hook-form';
-<<<<<<< HEAD
-import { object, string, type InferType } from 'yup';
-=======
 import * as yup from 'yup';
->>>>>>> a3ddc3ba
 
 import ConfirmationModal from '../ConfirmationModal/ConfirmationModal';
 import type { Group } from '../../../models/Group';
