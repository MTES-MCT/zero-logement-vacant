--- conflicted
+++ resolved
@@ -129,11 +129,7 @@
             <AppTextInput<FormShape>
               inputForm={form}
               inputKey="localId"
-<<<<<<< HEAD
-              label="Identifiant fiscal départemental (obligatoire)"
-=======
               label="Saisissez l’identifiant du logement à ajouter (obligatoire)"
->>>>>>> 40f361b8
               required
               value={localId}
               state={state}
