import Alert from '@codegouvfr/react-dsfr/Alert';
import Grid from '@mui/material/Unstable_Grid2';
import { forwardRef, useImperativeHandle, useState } from 'react';
import * as yup from 'yup';
import AppTextInput from '../../_app/AppTextInput/AppTextInput';
import { useForm } from '../../../hooks/useForm';
import { unwrapError } from '../../../store/store';
import { datafoncierApi } from '../../../services/datafoncier.service';
import { housingApi } from '../../../services/housing.service';
import { useAppDispatch } from '../../../hooks/useStore';
import housingSlice from '../../../store/reducers/housingReducer';
import { Step, StepProps } from '../ModalStepper/ModalGraphStepper';

const FillLocalId = forwardRef((props: StepProps, ref) => {
  const [localId, setLocalId] = useState('');
  const dispatch = useAppDispatch();
  const { changeCreator } = housingSlice.actions;

  const shape = {
    localId: yup
      .string()
      .required('Veuillez renseigner un identifiant pour ce logement')
  };
  type FormShape = typeof shape;
  const form = useForm(yup.object().shape(shape), {
    localId
  });

  const [getHousing, getHousingQuery] = housingApi.useLazyGetHousingQuery();
  const { currentData: housing } = getHousingQuery;
  const [getDatafoncierHousing, getDatafoncierHousingQuery] =
    datafoncierApi.useLazyFindOneHousingQuery();

  useImperativeHandle(ref, () => ({
    onNext: async () => {
      try {
        const bypassCache = false;
        await form.validate();
        await Promise.all([
          getDatafoncierHousing(localId, bypassCache).unwrap(),
          getHousing(localId, bypassCache)
            .unwrap()
            .catch((err) => {
              const error = unwrapError(err);
              if (error?.name === 'HousingMissingError') {
                return;
              }
              throw error;
            })
            .then((housing) => {
              if (housing) {
                throw new Error('HousingExistsError');
              }
            })
        ]);
        dispatch(changeCreator({ localId }));
        return 'review-housing';
      } catch (error) {
        return null;
      }
    }
  }));

  function inputState(): { state: string; stateRelatedMessage?: string } {
    if (housing) {
      return {
        state: 'error',
        stateRelatedMessage: 'Ce logement existe déjà dans votre parc'
      };
    }

    if (
      unwrapError(getDatafoncierHousingQuery.error)?.name ===
      'HousingMissingError'
    ) {
      return {
        state: 'error',
        stateRelatedMessage:
          'Nous n’avons pas pu trouver de logement avec les informations que vous avez fournies. Vérifiez les informations saisies afin de vous assurer qu’elles soient correctes, puis réessayez en modifiant l’identifiant du logement.'
      };
    }

    return {
      state: 'default',
      stateRelatedMessage: undefined
    };
  }

  const { state, stateRelatedMessage } = inputState();

  return (
    <>
      <Alert
        className="fr-mb-2w"
        severity="info"
        title="Comment trouver l’identifiant du logement que je souhaite ajouter ?"
        description={
          <>
            <a
              href="https://doc-datafoncier.cerema.fr/doc/ff/pb0010_local/idlocal"
              target="_blank"
              rel="noreferrer"
            >
              L’identifiant du logement
            </a>
            &nbsp;est une concaténation du&nbsp;
            <a
              href="https://doc-datafoncier.cerema.fr/doc/dv3f/local/coddep"
              target="_blank"
              rel="noreferrer"
            >
              &nbsp;code département
            </a>
            &nbsp;du logement et de&nbsp;
            <a
              href="https://doc-datafoncier.cerema.fr/doc/ff/pb0010_local/invar"
              target="_blank"
              rel="noreferrer"
            >
              l’identifiant fiscal départemental
            </a>
            &nbsp;du logement, dans cet ordre-là.
          </>
        }
      />
      <form id="housing-creation-form" onSubmit={(e) => e.preventDefault()}>
        <Grid container>
          <Grid xs={8}>
            <AppTextInput<FormShape>
              inputForm={form}
              inputKey="localId"
<<<<<<< HEAD
              label="Saisissez l’identifiant du logement à ajouter (obligatoire)"
=======
              label="Saisissez l’identifiant fiscal national (obligatoire)"
>>>>>>> d0d1bca6
              required
              value={localId}
              state={state}
              stateRelatedMessage={stateRelatedMessage}
              onChange={(e) => setLocalId(e.target.value)}
            />
          </Grid>
        </Grid>
      </form>
    </>
  );
});

FillLocalId.displayName = 'FillLocalId';

const step: Step = {
  id: 'fill-local-id',
  Component: FillLocalId
};

export default step;<|MERGE_RESOLUTION|>--- conflicted
+++ resolved
@@ -129,11 +129,7 @@
             <AppTextInput<FormShape>
               inputForm={form}
               inputKey="localId"
-<<<<<<< HEAD
-              label="Saisissez l’identifiant du logement à ajouter (obligatoire)"
-=======
               label="Saisissez l’identifiant fiscal national (obligatoire)"
->>>>>>> d0d1bca6
               required
               value={localId}
               state={state}
