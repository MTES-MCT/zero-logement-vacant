import Alert from '@codegouvfr/react-dsfr/Alert';
import { yupResolver } from '@hookform/resolvers/yup';
import Grid from '@mui/material/Grid';
import { useEffect } from 'react';
import { FormProvider, useForm } from 'react-hook-form';
<<<<<<< HEAD
import { object, string, type InferType } from 'yup';
=======
import * as yup from 'yup';
>>>>>>> a3ddc3ba

import { datafoncierApi } from '~/services/datafoncier.service';
import { housingApi } from '~/services/housing.service';
import { unwrapError } from '~/store/store';
import AppTextInputNext from '~/components/_app/AppTextInput/AppTextInputNext';
import { createExtendedModal } from '~/components/modals/ConfirmationModal/ExtendedModal';

const schema = yup.object({
  localId: yup.string()
    .required('Veuillez renseigner un identifiant pour ce logement')
    .trim()
    .length(12, 'L’identifiant doit contenir exactement 12 caractères')
}).required();

type FillLocalIdSchema = yup.InferType<typeof schema>;

export interface FillLocalIdProps {
  onCancel(): void;
  onNext(localId: string): void;
}

function createFillLocalIdModal() {
  const modal = createExtendedModal({
    id: 'fill-local-id-modal',
    isOpenedByDefault: false
  });

  return {
    ...modal,
    Component(props: FillLocalIdProps) {
      const form = useForm<FillLocalIdSchema>({
        defaultValues: {
          localId: ''
        },
        resolver: yupResolver(schema)
      });

      const [getHousing, getHousingQuery] = housingApi.useLazyGetHousingQuery();
      const [getDatafoncierHousing, getDatafoncierHousingQuery] =
        datafoncierApi.useLazyFindOneHousingQuery();

      useEffect(() => {
        const subscription = form.watch(() => {
          form.clearErrors('localId');
        });
        return () => subscription.unsubscribe();
      }, [form]);

      function cancel() {
        form.reset();
        props.onCancel();
      }

      async function next(data: FillLocalIdSchema) {
        await Promise.all([
          getDatafoncierHousing(data.localId)
            .unwrap()
            .catch((error) => {
              form.setError('localId', {
                type: 'manual',
                message:
                  'Nous n’avons pas pu trouver de logement avec les informations que vous avez fournies. Vérifiez les informations saisies afin de vous assurer qu’elles soient correctes, puis réessayez en modifiant l’identifiant du logement. Le format de l’identifiant national n’est pas valide. Exemple de format valide : 331234567891'
              });
              throw error;
            }),
          getHousing(data.localId)
            .unwrap()
            .then((housing) => {
              if (housing) {
                form.setError('localId', {
                  type: 'manual',
                  message: 'Ce logement existe déjà dans votre parc'
                });
                throw new Error('HousingExistsError');
              }
            })
            .catch((err) => {
              const error = unwrapError(err);
              if (error?.name === 'HousingMissingError') {
                // Ignore the error because we want to know whether the housing exists
                return;
              }
              throw error;
            })
        ])
          .then(() => {
            props.onNext(data.localId);
          })
          .catch(() => {
            // Ignore
          });
      }

      return (
        <FormProvider {...form}>
          <form id="housing-creation-form" onSubmit={form.handleSubmit(next)}>
            <modal.Component
              title="Ajouter un logement"
              size="large"
              buttons={[
                {
                  children: 'Annuler',
                  priority: 'secondary',
                  doClosesModal: false,
                  onClick: cancel
                },
                {
                  children: 'Suivant',
                  doClosesModal: false,
                  disabled:
                    getHousingQuery.isLoading ||
                    getDatafoncierHousingQuery.isLoading,
                  onClick: form.handleSubmit(next)
                }
              ]}
            >
              <Alert
                className="fr-mb-2w"
                severity="info"
                title="Comment trouver l’identifiant fiscal national ?"
                description={
                  <>
                    <a
                      href="https://doc-datafoncier.cerema.fr/doc/ff/pb0010_local/idlocal"
                      target="_blank"
                      rel="noreferrer"
                    >
                      L&apos;identifiant fiscal national
                    </a>
                    &nbsp;(12 chiffres), présent dans les Fichiers Fonciers, est
                    une concaténation du&nbsp;
                    <a
                      href="https://doc-datafoncier.cerema.fr/doc/dv3f/local/coddep"
                      target="_blank"
                      rel="noreferrer"
                    >
                      &nbsp;code département
                    </a>
                    &nbsp;(2 chiffres) et de&nbsp;
                    <a
                      href="https://doc-datafoncier.cerema.fr/doc/ff/pb0010_local/invar"
                      target="_blank"
                      rel="noreferrer"
                    >
                      l&apos;invariant fiscal départemental
                    </a>
                    &nbsp;(10 chiffres) du logement, dans cet ordre-là.
                  </>
                }
              />

              <Grid container>
                <Grid size={8}>
                  <AppTextInputNext
                    name="localId"
                    label="Saisissez l’identifiant fiscal national (obligatoire)"
                    nativeInputProps={{
                      required: true
                    }}
                  />
                </Grid>
              </Grid>
            </modal.Component>
          </form>
        </FormProvider>
      );
    }
  };
}

export default createFillLocalIdModal;<|MERGE_RESOLUTION|>--- conflicted
+++ resolved
@@ -3,11 +3,7 @@
 import Grid from '@mui/material/Grid';
 import { useEffect } from 'react';
 import { FormProvider, useForm } from 'react-hook-form';
-<<<<<<< HEAD
-import { object, string, type InferType } from 'yup';
-=======
 import * as yup from 'yup';
->>>>>>> a3ddc3ba
 
 import { datafoncierApi } from '~/services/datafoncier.service';
 import { housingApi } from '~/services/housing.service';
