--- conflicted
+++ resolved
@@ -16,11 +16,7 @@
 
 import * as yup from 'yup';
 import { useForm } from '../../../hooks/useForm';
-<<<<<<< HEAD
 import { Locality, TaxKinds, TaxKindsLabels } from '../../../models/Locality';
-=======
-import { Locality } from '../../../models/Locality';
->>>>>>> 3d0659a4
 import Help from '../../Help/Help';
 
 interface Props {
