.fr-tabs:before {
    position: absolute;
    margin-top: 39px !important;
}

.fr-tabs__panel {
    margin-top: 2.5rem;
}

a[href] {
    padding-bottom: 0.2rem;
}

a[href].ds-fr--flex {
    display: inline-flex;
<<<<<<< HEAD
    padding-bottom: 0.2rem;
}

.fr-btn--tertiary-no-outline {
    box-shadow: none !important;
=======
>>>>>>> 310b9242
}<|MERGE_RESOLUTION|>--- conflicted
+++ resolved
@@ -13,12 +13,8 @@
 
 a[href].ds-fr--flex {
     display: inline-flex;
-<<<<<<< HEAD
-    padding-bottom: 0.2rem;
 }
 
 .fr-btn--tertiary-no-outline {
     box-shadow: none !important;
-=======
->>>>>>> 310b9242
 }