--- conflicted
+++ resolved
@@ -1,8 +1,4 @@
 import * as yup from 'yup';
-<<<<<<< HEAD
-import { type ObjectShape } from 'yup';
-=======
->>>>>>> a3ddc3ba
 
 import { entriesDeep, keysDeep, type ObjectShape } from '../useForm';
 
