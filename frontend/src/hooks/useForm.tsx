import { isDate } from 'date-fns';
import { Array, pipe, Predicate, Record } from 'effect';
import { useEffect, useRef, useState } from 'react';
import * as yup from 'yup';
<<<<<<< HEAD
import type { ObjectShape } from 'yup';
=======

// ObjectShape type compatible with yup's internal type
// eslint-disable-next-line @typescript-eslint/no-explicit-any
export type ObjectShape = Record<string, any>;
>>>>>>> a3ddc3ba
import { parseDateInput } from '../utils/dateUtils';

export const emailValidator = yup
  .string()
  .required('Veuillez renseigner votre adresse email.')
  .email("L'adresse doit être un email valide. Exemple de format valide : exemple@gmail.com");

export const passwordFormatValidator = yup
  .string()
  .min(12, 'Au moins 12 caractères.')
  .matches(/[A-Z]/g, {
    name: 'uppercase',
    message: 'Au moins une majuscule.'
  })
  .matches(/[a-z]/g, {
    name: 'lowercase',
    message: 'Au moins une minuscule.'
  })
  .matches(/[0-9]/g, {
    name: 'number',
    message: 'Au moins un chiffre.'
  });

export const passwordConfirmationValidator = yup
  .string()
  .required('Veuillez confirmer votre mot de passe.')
  .oneOf([yup.ref('password')], 'Les mots de passe doivent être identiques.');

export const campaignTitleValidator = yup
  .string()
  .max(64, 'La longueur maximale du titre de la campagne est de 64 caractères.')
  .required('Veuillez renseigner le titre de la campagne.');

export const campaignDescriptionValidator = yup
  .string()
  .max(
    1000,
    'La longueur maximale de la description de la campagne est de 1000 caractères.'
  );

export const dateValidator = yup
  .date()
  .transform((_curr, originalValue) => {
    return !originalValue || !originalValue.length
      ? null
      : isDate(originalValue)
        ? originalValue
        : parseDateInput(originalValue);
  })
  .typeError('Veuillez renseigner une date valide.');

export const fileValidator = (supportedFormats: string[]) =>
  yup
    .mixed<File>()
    .required('Veuillez sélectionner un fichier')
    .test(
      'fileType',
      'Format de fichier invalide',
      (value) => value && supportedFormats.includes((value as any).type)
    );

export const banAddressValidator = yup.object();

export const birthDateValidator = dateValidator.nullable().notRequired();

export type MessageType = 'error' | 'success' | 'default';

interface Message {
  text: string;
  type: Omit<MessageType, ''>;
}

/**
 * @deprecated Use [react-hook-form](https://react-hook-form.com/) instead.
 * @param schema
 * @param input
 * @param fullValidationKeys
 */
export function useForm<
  T extends yup.AnyObject,
  U extends Record<keyof T, unknown>
>(schema: yup.ObjectSchema<T>, input: U, fullValidationKeys?: (keyof U)[]) {
  const [errors, setErrors] = useState<yup.ValidationError[]>();
  const [touchedKeys, setTouchedKeys] = useState<Set<keyof U>>(new Set());

  const previousInput = useRef<U>();

  const isDirty = touchedKeys.size > 0;

  function error<K extends keyof U>(key?: K): yup.ValidationError | undefined {
    return key && touchedKeys.has(key)
      ? errors?.find((error) => error && error.path === key)
      : undefined;
  }

  /**
   * Return all the errors related to a given field.
   * @param key
   */
  function errorList<K extends keyof U>(
    key?: K
  ): yup.ValidationError[] | undefined {
    return key && touchedKeys.has(key)
      ? errors?.filter((error) => error.path === key)
      : undefined;
  }

  function hasError<K extends keyof U>(key?: K): boolean {
    return error(key) !== undefined;
  }

  function isValid(): boolean {
    return !hasError();
  }

  function labels<K extends keyof U>(key?: K): string[] {
    if (key) {
      return (schema.fields[key] as any).tests.map(
        (test: any) => test.OPTIONS.message
      );
    }
    return Object.values(schema.fields)
      .flatMap((field) => (field as any).tests)
      .map((test) => test.OPTIONS.message);
  }

  function message<K extends keyof U>(
    key: K,
    whenValid?: string
  ): string | undefined {
    return messageType(key) === 'success' && whenValid
      ? whenValid
      : error(key)?.message;
  }

  /**
   * Return individual messages for a given field.
   * @param key
   */
  function messageList<K extends keyof U>(key: K): Message[] {
    return labels(key).map((label) => ({
      text: label,
      type: errorList(key)?.find((error) => error.message === label)
        ? 'error'
        : 'valid'
    }));
  }

  function messageType<K extends keyof U>(key: K): MessageType {
    if (touchedKeys.has(key)) {
      if (hasError(key)) {
        return 'error';
      }
    }
    return 'default';
  }

  function errorsExcept<K extends keyof U>(key: K) {
    return (errors ?? []).filter((error) => error.path !== key);
  }

  async function validate(onValid?: () => Promise<void> | void) {
    try {
      setTouchedKeys(new Set(keysDeep(schema.fields)));
      await schema.validate(input, { abortEarly: false });
      setErrors(undefined);
      await onValid?.();
    } catch (errors) {
      setErrors((errors as yup.ValidationError).inner);
    }
  }

  async function validateAt<K extends keyof U>(key: K) {
    setTouchedKeys(touchedKeys.add(key));
    try {
      await schema.validateAt(String(key), input, {
        abortEarly: !fullValidationKeys?.includes(key)
      });
      setErrors([...errorsExcept(key)]);
    } catch (validationError) {
      setErrors([
        ...errorsExcept(key),
        ...(!fullValidationKeys?.includes(key)
          ? [validationError as yup.ValidationError]
          : (validationError as yup.ValidationError).inner)
      ]);
    }
  }

  useEffect(() => {
    const validations = entriesDeep(input)
      .filter(([k1, v1]) =>
        entriesDeep(previousInput.current || {}).find(
          ([k2, v2]) => k1 === k2 && v1 !== v2
        )
      )
      .filter(([key]) => touchedKeys.has(key))
      .map(([key]) => validateAt(key));
    (async () => {
      await Promise.all(validations);
      previousInput.current = input;
    })();
    // eslint-disable-next-line react-hooks/exhaustive-deps
  }, [...Object.values(input)]);

  useEffect(() => {
    const validations = (fullValidationKeys ?? []).map((key) =>
      validateAt(key)
    );
    (async () => await Promise.all(validations))();
    // eslint-disable-next-line react-hooks/exhaustive-deps
  }, fullValidationKeys);

  return {
    isDirty,
    isValid,
    hasError,
    messageList,
    message,
    messageType,
    validate,
    validateAt
  };
}

export function keysDeep(
  record: ObjectShape,
  prefix: string = ''
): string[] {
  return pipe(
    record,
    Array.fromRecord,
    Array.map(([key, value]) => {
      return value instanceof yup.ObjectSchema
        ? keysDeep(value.fields, `${key}.`)
        : [`${prefix}${key}`];
    }),
    Array.flatten
  );
}

export function entriesDeep(record: object, prefix = ''): [string, unknown][] {
  // @ts-expect-error: to be removed
  return pipe(
    record,
    // @ts-expect-error: to be removed
    Array.fromRecord,
    Array.flatMap<[string, unknown], [string, unknown]>(([key, value]) =>
      // @ts-expect-error: to be removed
      Predicate.isRecord(value)
        ? entriesDeep(value, `${key}.`)
        : [[`${prefix}${key}`, value]]
    )
  );
}<|MERGE_RESOLUTION|>--- conflicted
+++ resolved
@@ -2,14 +2,10 @@
 import { Array, pipe, Predicate, Record } from 'effect';
 import { useEffect, useRef, useState } from 'react';
 import * as yup from 'yup';
-<<<<<<< HEAD
-import type { ObjectShape } from 'yup';
-=======
 
 // ObjectShape type compatible with yup's internal type
 // eslint-disable-next-line @typescript-eslint/no-explicit-any
 export type ObjectShape = Record<string, any>;
->>>>>>> a3ddc3ba
 import { parseDateInput } from '../utils/dateUtils';
 
 export const emailValidator = yup
