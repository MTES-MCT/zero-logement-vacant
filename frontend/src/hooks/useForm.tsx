import { useEffect, useState } from "react";
import * as yup from "yup";
import { ObjectShape } from "yup/lib/object";
import { isDate, parse } from 'date-fns';

export const emailValidator = yup
  .string()
  .required('Veuillez renseigner votre adresse email.')
  .email('L\'adresse doit être un email valide')

export const passwordValidator = yup
  .string()
  .required('Veuillez renseigner un mot de passe.')
  .matches(/^(?=.*[a-z])(?=.*[A-Z])(?=.*[0-9])(?=.{8,})/, 'Le mot de passe doit contenir 8 caractères avec au moins une majuscule, une minuscule et un chiffre.')

export const passwordConfirmationValidator = yup
  .string()
  .required('Veuillez confirmer votre mot de passe.')
  .oneOf([yup.ref('password')], 'Les mots de passe doivent être identiques.')

<<<<<<< HEAD
export const campaignTitleValidator = yup
    .string()
    .required('Veuillez renseigner le titre de la campagne.')

export const dateValidator = yup
  .date()
  .transform((curr, originalValue) => {
    return !originalValue.length ? null : (isDate(originalValue) ? originalValue : parse(originalValue, 'dd/MM/yyyy', new Date()))
  })
  .typeError('Veuillez renseigner une date valide.')
=======
type MessageType = 'error' | 'valid' | ''
>>>>>>> 37e2b264

export function useForm<T extends ObjectShape, U extends Record<keyof T, unknown>>(
  schema: yup.ObjectSchema<T>,
  input: U
) {
  const [errors, setErrors] = useState<yup.ValidationError>()
  const [isTouched, setIsTouched] = useState(false)

  function error<K extends keyof U>(key?: K): yup.ValidationError | undefined {
    return isTouched
      && key ? errors?.inner.find(error => error.path === key) : errors
  }

  function hasError<K extends keyof U>(key?: K): boolean {
    return error(key) !== undefined
  }

  function isValid(): boolean {
    return isTouched && !hasError()
  }

  function message<K extends keyof U>(key: K): string | undefined {
    return error(key)?.message
  }

  function messageType<K extends keyof U>(key: K): MessageType | undefined {
    if (isTouched) {
      if (hasError(key)) {
        return 'error'
      }
      return 'valid'
    }
    return ''
  }

  async function validate() {
    try {
      setIsTouched(true)
      await schema.validate(input, { abortEarly: false })
      setErrors(undefined)
    } catch (errors) {
      setErrors(errors as yup.ValidationError)
    }
  }

  useEffect(() => {
    if (isTouched) {
      validate()
    } else {
      if (Object.values(input).some(value => !!value)) {
        setIsTouched(true)
        validate()
      }
    }
    // eslint-disable-next-line react-hooks/exhaustive-deps
  }, Object.values(input))

  return {
    isTouched,
    isValid,
    hasError,
    message,
    messageType,
    validate
  }
}<|MERGE_RESOLUTION|>--- conflicted
+++ resolved
@@ -18,7 +18,6 @@
   .required('Veuillez confirmer votre mot de passe.')
   .oneOf([yup.ref('password')], 'Les mots de passe doivent être identiques.')
 
-<<<<<<< HEAD
 export const campaignTitleValidator = yup
     .string()
     .required('Veuillez renseigner le titre de la campagne.')
@@ -29,9 +28,8 @@
     return !originalValue.length ? null : (isDate(originalValue) ? originalValue : parse(originalValue, 'dd/MM/yyyy', new Date()))
   })
   .typeError('Veuillez renseigner une date valide.')
-=======
+
 type MessageType = 'error' | 'valid' | ''
->>>>>>> 37e2b264
 
 export function useForm<T extends ObjectShape, U extends Record<keyof T, unknown>>(
   schema: yup.ObjectSchema<T>,
