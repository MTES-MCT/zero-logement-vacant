--- conflicted
+++ resolved
@@ -22,18 +22,16 @@
     .string()
     .required('Veuillez renseigner le titre de la campagne.')
 
-<<<<<<< HEAD
 export const dateValidator = yup
   .date()
   .transform((curr, originalValue) => {
     return !originalValue.length ? null : (isDate(originalValue) ? originalValue : parse(originalValue, 'dd/MM/yyyy', new Date()))
   })
   .typeError('Veuillez renseigner une date valide.')
-=======
+
 interface UseFormOptions {
   dependencies?: React.DependencyList
 }
->>>>>>> af0e0ca9
 
 type MessageType = 'error' | 'valid' | ''
 
