import { Dispatch } from 'redux';
import { Housing, HousingSort, HousingUpdate } from '../../models/Housing';
import housingService from '../../services/housing.service';
import { hideLoading, showLoading } from 'react-redux-loading-bar';
import { HousingFilters } from '../../models/HousingFilters';
import { handleAbort } from '../../utils/fetchUtils';
import housingReducer from '../reducers/housingReducer';
import { AppState } from '../store';
import { Pagination } from '../../../../shared/models/Pagination';
import { HousingPaginatedResult } from '../../models/PaginatedResult';

export interface ExpandFiltersAction {
  value: boolean;
}

export interface HousingFetchedAction {
  housing: Housing;
}

export interface FetchingAdditionalOwnersAction {
  q: string;
  page: number;
  perPage: number;
}

export interface FetchingHousingListAction {
  filters: HousingFilters;
  pagination: Pagination;
  sort?: HousingSort;
}

export interface HousingListFetchedAction {
  totalCount: number;
  totalOwnerCount: number;
  paginate?: boolean;
  paginatedHousing: HousingPaginatedResult;
  filters: HousingFilters;
  sort?: HousingSort;
}

const {
  fetchingHousingList,
  fetchingHousing,
  housingListFetched,
  housingFetched,
  expandingFilters,
} = housingReducer.actions;

export const expandFilters = (value: boolean) => {
  return function (dispatch: Dispatch) {
    dispatch(
      expandingFilters({
        value,
      })
    );
  };
};

export const changeHousingFiltering = (filters: HousingFilters) => {
  return function (dispatch: Dispatch, getState: () => AppState) {
    dispatch(showLoading());

    const state = getState().housing;
    const pagination: Pagination = { ...state.pagination, page: 1 };

    dispatch(
      fetchingHousingList({
        pagination,
        filters,
      })
    );

    const { dataYearsExcluded, dataYearsIncluded, occupancies } = filters;

    Promise.all([
      housingService.count({ dataYearsExcluded, dataYearsIncluded }),
      housingService.find({
        filters,
<<<<<<< HEAD
        pagination,
        abortable: true,
      }),
    ])
      .then(([total, result]) => {
=======
        { dataYearsExcluded, dataYearsIncluded, occupancies },
        {
          pagination,
          abortable: true,
        }
      )
      .then((result: HousingPaginatedResult) => {
>>>>>>> da42d6e0
        dispatch(
          housingListFetched({
            totalCount: total.housing,
            totalOwnerCount: total.owners,
            paginatedHousing: result,
            filters,
          })
        );
      })
      .catch(handleAbort)
      .finally(() => {
        dispatch(hideLoading());
      });
  };
};

export const changeHousingPagination = (pagination: Pagination) => {
  return function (dispatch: Dispatch, getState: () => AppState) {
    dispatch(showLoading());

    const filters = getState().housing.filters;

    dispatch(
      fetchingHousingList({
        pagination,
        filters,
      })
    );

    const { dataYearsExcluded, dataYearsIncluded, occupancies } = filters;

<<<<<<< HEAD
    Promise.all([
      housingService.count({ dataYearsExcluded, dataYearsIncluded }),
      housingService.find({
        filters: getState().housing.filters,
        pagination,
        abortable: true,
      }),
    ])
      .then(([total, paginatedHousing]) => {
=======
    housingService
      .listHousing(
        getState().housing.filters,
        { dataYearsExcluded, dataYearsIncluded, occupancies },
        {
          pagination,
          abortable: true,
        }
      )
      .then((result: HousingPaginatedResult) => {
>>>>>>> da42d6e0
        dispatch(
          housingListFetched({
            totalCount: total.housing,
            totalOwnerCount: total.owners,
            paginatedHousing,
            paginate: pagination.paginate,
            filters,
          })
        );
      })
      .catch(handleAbort)
      .finally(() => {
        dispatch(hideLoading());
      });
  };
};

export const changeHousingSort = (sort: HousingSort) => {
  return function (dispatch: Dispatch, getState: () => AppState) {
    const { filters, paginatedHousing } = getState().housing;
    const { page, perPage } = paginatedHousing;
    const pagination: Pagination = {
      page,
      perPage,
    };

    dispatch(showLoading());
    dispatch(
      fetchingHousingList({
        pagination,
        filters,
      })
    );

    const { dataYearsExcluded, dataYearsIncluded, occupancies } = filters;

    Promise.all([
      housingService.count({ dataYearsExcluded, dataYearsIncluded }),
      housingService.find({
        filters,
<<<<<<< HEAD
        sort,
        pagination,
        abortable: true,
      }),
    ])
      .then(([count, paginatedHousing]) => {
=======
        { dataYearsExcluded, dataYearsIncluded, occupancies },
        {
          sort,
          pagination,
          abortable: true,
        }
      )
      .then((result) => {
>>>>>>> da42d6e0
        dispatch(
          housingListFetched({
            totalCount: count.housing,
            totalOwnerCount: count.owners,
            paginatedHousing,
            filters,
          })
        );
      })
      .catch(handleAbort)
      .finally(() => {
        dispatch(hideLoading());
      });
  };
};

export const getHousing = (id: string) => {
  return async function (dispatch: Dispatch) {
    dispatch(showLoading());

    dispatch(fetchingHousing());

    await housingService.getHousing(id).then((housing) => {
      dispatch(hideLoading());
      dispatch(
        housingFetched({
          housing,
        })
      );
    });
  };
};

export const updateHousing = (
  housing: Housing,
  housingUpdate: HousingUpdate,
  callback: () => void
) => {
  return async function (dispatch: Dispatch) {
    dispatch(showLoading());

    await housingService
      .updateHousing(housing.id, housingUpdate)
      .then(async () => {
        dispatch(hideLoading());
        callback();
        await getHousing(housing.id)(dispatch);
      });
  };
};<|MERGE_RESOLUTION|>--- conflicted
+++ resolved
@@ -73,24 +73,18 @@
     const { dataYearsExcluded, dataYearsIncluded, occupancies } = filters;
 
     Promise.all([
-      housingService.count({ dataYearsExcluded, dataYearsIncluded }),
+      housingService.count({
+        dataYearsExcluded,
+        dataYearsIncluded,
+        occupancies,
+      }),
       housingService.find({
         filters,
-<<<<<<< HEAD
         pagination,
         abortable: true,
       }),
     ])
       .then(([total, result]) => {
-=======
-        { dataYearsExcluded, dataYearsIncluded, occupancies },
-        {
-          pagination,
-          abortable: true,
-        }
-      )
-      .then((result: HousingPaginatedResult) => {
->>>>>>> da42d6e0
         dispatch(
           housingListFetched({
             totalCount: total.housing,
@@ -122,9 +116,12 @@
 
     const { dataYearsExcluded, dataYearsIncluded, occupancies } = filters;
 
-<<<<<<< HEAD
     Promise.all([
-      housingService.count({ dataYearsExcluded, dataYearsIncluded }),
+      housingService.count({
+        dataYearsExcluded,
+        dataYearsIncluded,
+        occupancies,
+      }),
       housingService.find({
         filters: getState().housing.filters,
         pagination,
@@ -132,18 +129,6 @@
       }),
     ])
       .then(([total, paginatedHousing]) => {
-=======
-    housingService
-      .listHousing(
-        getState().housing.filters,
-        { dataYearsExcluded, dataYearsIncluded, occupancies },
-        {
-          pagination,
-          abortable: true,
-        }
-      )
-      .then((result: HousingPaginatedResult) => {
->>>>>>> da42d6e0
         dispatch(
           housingListFetched({
             totalCount: total.housing,
@@ -181,26 +166,19 @@
     const { dataYearsExcluded, dataYearsIncluded, occupancies } = filters;
 
     Promise.all([
-      housingService.count({ dataYearsExcluded, dataYearsIncluded }),
+      housingService.count({
+        dataYearsExcluded,
+        dataYearsIncluded,
+        occupancies,
+      }),
       housingService.find({
         filters,
-<<<<<<< HEAD
         sort,
         pagination,
         abortable: true,
       }),
     ])
       .then(([count, paginatedHousing]) => {
-=======
-        { dataYearsExcluded, dataYearsIncluded, occupancies },
-        {
-          sort,
-          pagination,
-          abortable: true,
-        }
-      )
-      .then((result) => {
->>>>>>> da42d6e0
         dispatch(
           housingListFetched({
             totalCount: count.housing,
