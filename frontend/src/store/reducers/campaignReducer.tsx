--- conflicted
+++ resolved
@@ -12,29 +12,12 @@
   FetchCampaignBundleAction,
 } from '../actions/campaignAction';
 import { createSlice, current, PayloadAction } from '@reduxjs/toolkit';
-import { HousingStatus } from '../../models/HousingState';
-import { Pagination } from '../../../../shared/models/Pagination';
-import { HousingSort } from '../../models/Housing';
-import config from '../../utils/config';
-
-const DefaultPagination: Pagination = {
-  paginate: true,
-  page: 1,
-  perPage: config.perPageDefault,
-};
 
 export interface CampaignState {
   campaignList?: Campaign[];
   campaignBundleList?: CampaignBundle[];
   campaignBundle?: CampaignBundle;
   campaignBundleFetchingId?: CampaignBundleId;
-<<<<<<< HEAD
-  housingByStatus: {
-    pagination?: Pagination;
-    sort?: HousingSort;
-  }[];
-=======
->>>>>>> 5cfe42eb
   campaignIds?: string[];
   loading: boolean;
   campaignCreated: boolean;
@@ -42,17 +25,6 @@
 }
 
 const initialState: CampaignState = {
-<<<<<<< HEAD
-  housingByStatus: [
-    { pagination: DefaultPagination },
-    { pagination: DefaultPagination },
-    { pagination: DefaultPagination },
-    { pagination: DefaultPagination },
-    { pagination: DefaultPagination },
-    { pagination: DefaultPagination },
-  ],
-=======
->>>>>>> 5cfe42eb
   loading: false,
   campaignCreated: false,
 };
@@ -122,31 +94,6 @@
     ) => {
       state.campaignBundleFetchingId = action.payload.campaignBundleFetchingId;
     },
-    changePagination: (
-      state: CampaignState,
-      action: PayloadAction<{ status: HousingStatus; pagination: Pagination }>
-    ) => {
-      const { status, pagination } = action.payload;
-      state.housingByStatus[status] = {
-        ...state.housingByStatus[status],
-        pagination,
-      };
-    },
-    changeSort: (
-      state: CampaignState,
-      action: PayloadAction<{ status: HousingStatus; sort: HousingSort }>
-    ) => {
-      const { status, sort } = action.payload;
-      state.housingByStatus[status] = {
-        ...state.housingByStatus[status],
-        pagination: {
-          perPage: config.perPageDefault,
-          ...state.housingByStatus[status].pagination,
-          page: 1,
-        },
-        sort,
-      };
-    },
   },
 });
 
