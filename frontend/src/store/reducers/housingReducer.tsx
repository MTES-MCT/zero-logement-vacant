--- conflicted
+++ resolved
@@ -1,23 +1,10 @@
-<<<<<<< HEAD
-import { HousingSort, OccupancyKind } from '../../models/Housing';
-=======
 import { OccupancyKind } from '../../models/Housing';
->>>>>>> 5cfe42eb
 import { HousingFilters } from '../../models/HousingFilters';
 import config from '../../utils/config';
 import { createSlice, PayloadAction } from '@reduxjs/toolkit';
 import { Pagination } from '../../../../shared/models/Pagination';
 
 export type ViewMode = 'list' | 'map';
-<<<<<<< HEAD
-export interface HousingState {
-  filteredCount: number;
-  filteredOwnerCount: number;
-  totalCount: number;
-  totalOwnerCount: number;
-  pagination: Pagination;
-  sort?: HousingSort;
-=======
 
 export const DefaultPagination: Pagination = {
   paginate: true,
@@ -28,7 +15,6 @@
 export interface HousingState {
   totalCount: number;
   totalOwnerCount: number;
->>>>>>> 5cfe42eb
   filters: HousingFilters;
   filtersExpanded: boolean;
   additionalOwnersQuery?: {
@@ -45,20 +31,8 @@
 } as HousingFilters;
 
 const initialState: HousingState = {
-<<<<<<< HEAD
-  filteredCount: 0,
-  filteredOwnerCount: 0,
   totalCount: 0,
   totalOwnerCount: 0,
-  pagination: {
-    page: 1,
-    perPage: config.perPageDefault,
-    paginate: true
-  },
-=======
-  totalCount: 0,
-  totalOwnerCount: 0,
->>>>>>> 5cfe42eb
   filters: initialHousingFilters,
   filtersExpanded: false,
   view: 'list',
@@ -72,28 +46,6 @@
       state.filtersExpanded = action.payload;
     },
     changeFilters: (
-<<<<<<< HEAD
-      state: HousingState,
-      action: PayloadAction<HousingFilters>
-    ) => {
-      state.filters = action.payload;
-    },
-    changePagination: (
-      state: HousingState,
-      action: PayloadAction<Pagination>
-    ) => {
-      state.pagination = action.payload;
-    },
-    changeSort: (state: HousingState, action: PayloadAction<HousingSort>) => {
-      state.sort = action.payload;
-    },
-    changeView: (state: HousingState, action: PayloadAction<ViewMode>) => {
-      state.view = action.payload;
-      state.pagination = {
-        ...state.pagination,
-        paginate: action.payload === 'list',
-      };
-=======
       state: HousingState,
       action: PayloadAction<HousingFilters>
     ) => {
@@ -101,7 +53,6 @@
     },
     changeView: (state: HousingState, action: PayloadAction<ViewMode>) => {
       state.view = action.payload;
->>>>>>> 5cfe42eb
     },
     fetchingAdditionalOwners: (
       state: HousingState,
