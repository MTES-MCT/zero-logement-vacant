<<<<<<< HEAD
import { boolean, number, object, string } from 'yup';
=======
import * as yup from 'yup';
>>>>>>> a3ddc3ba

const schema = yup.object({
  api: yup.object({
    url: yup.string().default('http://localhost:3001')
  }),
  ban: yup.object({
    url: yup.string().url().default('https://api-adresse.data.gouv.fr'),
    eligibleScore: yup.number().default(0.8)
  }),
  metabase: yup.object({
    siteURL: yup.string().url().optional(),
    public: yup.object({
      statsDashboard: yup.string().optional()
    })
  }),
  posthog: yup.object({
    enabled: yup.boolean().default(false),
    apiKey: yup.string().optional()
  }).when([], ([], schema) =>
    schema.shape({
      apiKey: yup.string().when('enabled', ([enabled], schema) =>
        enabled === true
          ? schema.required('PostHog API key is required when PostHog is enabled')
          : schema
      )
    })
  ),
  sentry: yup.object({
    enabled: yup.boolean().default(false),
    sampleRate: yup.number().min(0).max(1).default(0.2),
    tracesSampleRate: yup.number().min(0).max(1).default(0.2)
  }).when([], ([], schema) =>
    schema.shape({
      dsn: yup.string()
        .url()
        .when('enabled', ([enabled], schema) =>
          enabled === true
            ? schema.required('Sentry DSN is required when Sentry is enabled')
            : schema
        ),
      env: yup.string().when('enabled', ([enabled], schema) =>
        enabled === true
          ? schema.required('Sentry environment is required when Sentry is enabled')
          : schema
      )
    })
  )
});

const config = schema.validateSync({
  api: {
    url: import.meta.env.VITE_API_URL
  },
  ban: {
    url: import.meta.env.VITE_BAN_URL,
    eligibleScore: import.meta.env.VITE_BAN_ELIGIBLE_SCORE
  },
  metabase: {
    siteURL: import.meta.env.VITE_METABASE_SITE_URL,
    public: {
      statsDashboard: import.meta.env.VITE_METABASE_STATS_DASHBOARD
    }
  },
  posthog: {
    enabled: import.meta.env.VITE_POSTHOG_ENABLED,
    apiKey: import.meta.env.VITE_POSTHOG_API_KEY
  },
  sentry: {
    enabled: import.meta.env.VITE_SENTRY_ENABLED,
    dsn: import.meta.env.VITE_SENTRY_DSN,
    env: import.meta.env.VITE_SENTRY_ENV,
    sampleRate: import.meta.env.VITE_SENTRY_SAMPLE_RATE,
    tracesSampleRate: import.meta.env.VITE_SENTRY_TRACES_SAMPLE_RATE
  }
});


interface Config {
  apiEndpoint: string;
  banEndpoint: string;
  metabase: {
    siteUrl?: string;
    public: {
      statsDashboard?: string;
    };
  };
  perPageDefault: number;
  posthog: {
    enabled: boolean;
    apiKey: string;
  };
  sentry: {
    enabled: boolean;
    dsn?: string;
    env: string;
    sampleRate: number;
    tracesSampleRate: number;
  };
  banEligibleScore: number;
}

export default {
  apiEndpoint: config.api.url,
  banEligibleScore: config.ban.eligibleScore,
  banEndpoint: config.ban.url,
  metabase: {
    siteUrl: config.metabase.siteURL,
    public: {
      statsDashboard: config.metabase.public.statsDashboard
    }
  },
  perPageDefault: 50,
  posthog: {
    enabled: config.posthog.enabled,
    apiKey: config.posthog.enabled ? config.posthog.apiKey as string : ''
  },
  sentry: {
    enabled: config.sentry.enabled,
    dsn: (config.sentry as any).dsn,
    env: (config.sentry as any).env,
    sampleRate: config.sentry.sampleRate,
    tracesSampleRate: config.sentry.tracesSampleRate
  }
} satisfies Config;<|MERGE_RESOLUTION|>--- conflicted
+++ resolved
@@ -1,8 +1,4 @@
-<<<<<<< HEAD
-import { boolean, number, object, string } from 'yup';
-=======
 import * as yup from 'yup';
->>>>>>> a3ddc3ba
 
 const schema = yup.object({
   api: yup.object({
