--- conflicted
+++ resolved
@@ -40,24 +40,12 @@
     setup();
 
     const input = screen.getByLabelText(/^Adresse e-mail/i);
-<<<<<<< HEAD
-    await user.type(input, 'invalid-email');
-    await user.keyboard('{Enter}');
-=======
     await user.clear(input);
     const button = screen.getByRole('button', { name: /Vérifier mon adresse mail/i });
     await user.click(button);
->>>>>>> a3ddc3ba
 
-    // Wait for the error message to appear
     const error = await screen.findByText(
-<<<<<<< HEAD
-      /L'adresse doit être un email valide/,
-      {},
-      { timeout: 3000 }
-=======
       /Veuillez renseigner votre adresse email/
->>>>>>> a3ddc3ba
     );
     expect(error).toBeVisible();
   });
