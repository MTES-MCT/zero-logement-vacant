import React, { useState } from 'react';
<<<<<<< HEAD
import { Alert, Button, Col, Row, Tabs } from '@dataesr/react-dsfr';
import { createCampaignBundleReminder } from '../../store/actions/campaignAction';
import HousingList, {
  HousingDisplayKey,
} from '../../components/HousingList/HousingList';
import {
  Housing,
  HousingSort,
  HousingUpdate,
  SelectedHousing,
} from '../../models/Housing';
import { getHousingState, HousingStatus } from '../../models/HousingState';
import {
  TrackEventActions,
  TrackEventCategories,
} from '../../models/TrackEvent';
import { useMatomo } from '@datapunt/matomo-tracker-react';
import CampaignCreationModal from '../../components/modals/CampaignCreationModal/CampaignCreationModal';
import Tab from '../../components/Tab/Tab';
import Help from '../../components/Help/Help';
import { Link } from 'react-router-dom';
import SelectableListHeaderActions from '../../components/SelectableListHeader/SelectableListHeaderActions';
import SelectableListHeader from '../../components/SelectableListHeader/SelectableListHeader';
import FilterBadges from '../../components/FiltersBadges/FiltersBadges';
import AppSearchBar from '../../components/AppSearchBar/AppSearchBar';
import { useCampaignBundle } from '../../hooks/useCampaignBundle';
import { useAppDispatch, useAppSelector } from '../../hooks/useStore';
import HousingEditionSideMenu from '../../components/HousingEdition/HousingEditionSideMenu';
import HousingListEditionSideMenu from '../../components/HousingEdition/HousingListEditionSideMenu';
import HousingStatusBadge from '../../components/HousingStatusBadge/HousingStatusBadge';
import HousingSubStatusBadge from '../../components/HousingStatusBadge/HousingSubStatusBadge';
import { useSelection } from '../../hooks/useSelection';
import { useHousingList } from '../../hooks/useHousingList';
import campaignSlice from '../../store/reducers/campaignReducer';
import {
  useCountHousingQuery,
  useUpdateHousingListMutation,
  useUpdateHousingMutation,
} from '../../services/housing.service';

interface TabContentProps {
  status: HousingStatus;
  query?: string;
}

const TabContent = ({ status, query }: TabContentProps) => {
  const dispatch = useAppDispatch();
  const { trackEvent } = useMatomo();
  const { isCampaign } = useCampaignBundle();

  const [updateHousing] = useUpdateHousingMutation();
  const [updateHousingList] = useUpdateHousingListMutation();

  const [updatingHousing, setUpdatingHousing] = useState<Housing | undefined>();
  const [updatingSelectedHousing, setUpdatingSelectedHousing] = useState<
    SelectedHousing | undefined
  >();
  const [reminderModalSelectedHousing, setReminderModalSelectedHousing] =
    useState<SelectedHousing | undefined>();
  const [actionAlert, setActionAlert] = useState(false);

  const { campaignBundle } = useAppSelector((state) => state.campaign);

  const { pagination, sort } = useAppSelector(
    (state) => state.campaign.housingByStatus[status]
  );
  const { data: count } = useCountHousingQuery({
    campaignIds: campaignBundle?.campaignIds,
    status: [status],
    query,
  });
  const { paginatedHousing } = useHousingList(
    {
      filters: {
        campaignIds: campaignBundle?.campaignIds,
        status: [status],
        query,
      },
      pagination,
      sort,
    },
    { skip: !campaignBundle }
  );

  const { hasSelected, selectedCount, selected, setSelected } = useSelection(
    campaignBundle?.housingCount
  );

  const { changePagination, changeSort } = campaignSlice.actions;

  if (!campaignBundle) {
    return <></>;
  }

  const modifyColumn = {
    name: 'modify',
    headerRender: () => '',
    render: (housing: Housing) => (
      <>
        <Button
          title="Mettre à jour"
          size="sm"
          secondary
          onClick={() => setUpdatingHousing(housing)}
        >
          Mettre à jour &nbsp;
          <span className="ri-edit-fill" aria-hidden="true" />
        </Button>
      </>
    ),
  };

  const statusColumn = {
    name: 'status',
    label: 'Statut',
    render: ({ status, subStatus }: Housing) => (
      <>
        <HousingStatusBadge status={status} />
        <HousingSubStatusBadge status={status} subStatus={subStatus} />
      </>
    ),
  };

  const submitHousingUpdate = async (
    housing: Housing,
    housingUpdate: HousingUpdate
  ) => {
    trackEvent({
      category: TrackEventCategories.Campaigns,
      action: TrackEventActions.Campaigns.UpdateHousing,
      value: 1,
    });
    await updateHousing({
      housingId: housing.id,
      housingUpdate,
    });
    setUpdatingHousing(undefined);
  };

  const submitSelectedHousingUpdate = async (housingUpdate: HousingUpdate) => {
    trackEvent({
      category: TrackEventCategories.Campaigns,
      action: TrackEventActions.Campaigns.UpdateHousing,
      value: selectedCount,
    });
    await updateHousingList({
      housingUpdate,
      allHousing: selected.all,
      housingIds: selected.ids,
      filters: {
        status: [status],
        campaignIds: campaignBundle.campaignIds,
        query,
      },
    });
    setUpdatingSelectedHousing(undefined);
  };

  const handleCampaignReminder = () => {
    if (!selected?.all && selected?.ids.length === 0) {
      setActionAlert(true);
    } else {
      setActionAlert(false);
      setReminderModalSelectedHousing(selected);
    }
  };

  const submitCampaignReminder = () => {
    dispatch(
      createCampaignBundleReminder(
        campaignBundle.kind,
        selected.all,
        selected.ids
      )
    );
  };

  const onSort = (sort: HousingSort) => {
    dispatch(changeSort({ status, sort }));
  };

  return (
    <>
      {!hasSelected && (
        <Row>
          <Col>
            <Help className="d-block">
              <b>{getHousingState(status).title} : </b>
              {getHousingState(status).hint}
              <div className="fr-pl-3w">
                <Link to="/ressources">En savoir plus sur les statuts</Link>
              </div>
            </Help>
          </Col>
          {status === HousingStatus.Waiting && isCampaign && (
            <Col n="3">
              <Button
                title="Créer une campagne de relance"
                className="float-right"
                onClick={handleCampaignReminder}
              >
                Créer une campagne de relance
              </Button>
            </Col>
          )}
        </Row>
      )}
      {actionAlert && (
        <Alert
          title=""
          description="Vous devez sélectionner au moins un logement réaliser cette action."
          className="fr-my-3w"
          type="error"
          onClose={() => setActionAlert(false)}
          data-testid="no-housing-alert"
          closable
        />
      )}
      <HousingList
        filteredCount={count?.housing ?? 1}
        pagination={{
          page: pagination?.page ?? 1,
          perPage: pagination?.perPage ?? 50,
          paginate: true,
        }}
        housingList={paginatedHousing?.entities}
        onChangePagination={(page, perPage) =>
          dispatch(changePagination({ status, pagination: { page, perPage } }))
        }
        onSort={onSort}
        displayKind={HousingDisplayKey.Owner}
        onSelectHousing={setSelected}
        additionalColumns={[statusColumn, modifyColumn]}
        tableClassName="campaign"
      >
        <SelectableListHeader entity="logement">
          <SelectableListHeaderActions>
            {hasSelected && (
              <Row justifyContent="right">
                <Button
                  title="Créer une campagne de relance"
                  secondary
                  onClick={handleCampaignReminder}
                  className="fr-mx-2w"
                >
                  Créer une campagne de relance
                </Button>
                {selectedCount > 1 && (
                  <Button
                    title="Mettre à jour"
                    onClick={() => setUpdatingSelectedHousing(selected)}
                  >
                    Mettre à jour
                  </Button>
                )}
              </Row>
            )}
          </SelectableListHeaderActions>
        </SelectableListHeader>
      </HousingList>
      <HousingEditionSideMenu
        housing={updatingHousing}
        expand={!!updatingHousing}
        onSubmit={submitHousingUpdate}
        onClose={() => setUpdatingHousing(undefined)}
      />
      <HousingListEditionSideMenu
        housingCount={selectedCount}
        open={!!updatingSelectedHousing}
        fromDefaultCampaign={campaignBundle.campaignNumber === 0}
        onSubmit={submitSelectedHousingUpdate}
        onClose={() => setUpdatingSelectedHousing(undefined)}
      />
      {reminderModalSelectedHousing && (
        <CampaignCreationModal
          housingCount={selectedCount}
          filters={campaignBundle.filters}
          onSubmit={submitCampaignReminder}
          onClose={() => setReminderModalSelectedHousing(undefined)}
          isReminder={true}
        />
      )}
    </>
  );
};

const CampaignInProgress = () => {
  const [query, setQuery] = useState<string>();

  const { campaignBundle } = useAppSelector((state) => state.campaign);

  const filters = {
    campaignIds: campaignBundle?.campaignIds,
    query,
  };

  const housingCountByStatus = [
    useCountHousingQuery({
      ...filters,
      status: [HousingStatus.NeverContacted],
    }).data?.housing,
    useCountHousingQuery({
      ...filters,
      status: [HousingStatus.Waiting],
    }).data?.housing,
    useCountHousingQuery({
      ...filters,
      status: [HousingStatus.FirstContact],
    }).data?.housing,
    useCountHousingQuery({
      ...filters,
      status: [HousingStatus.InProgress],
    }).data?.housing,
    useCountHousingQuery({
      ...filters,
      status: [HousingStatus.Completed],
    }).data?.housing,
    useCountHousingQuery({
      ...filters,
      status: [HousingStatus.Blocked],
    }).data?.housing,
  ];

  const getTabLabel = (status: HousingStatus) => {
    return `${getHousingState(status).title} (${
      housingCountByStatus[status] ?? '...'
    })`;
  };
=======
import { Col, Row, Tabs } from '@dataesr/react-dsfr';
import { HousingStatus } from '../../models/HousingState';
import FilterBadges from '../../components/FiltersBadges/FiltersBadges';
import AppSearchBar from '../../components/AppSearchBar/AppSearchBar';
import CampaignInProgressTab from './CampaignInProgressTab';
import { useStatusTabs } from '../../hooks/useStatusTabs';

const CampaignInProgress = () => {
  const statusList = [
    HousingStatus.Waiting,
    HousingStatus.FirstContact,
    HousingStatus.InProgress,
    HousingStatus.Completed,
    HousingStatus.Blocked,
  ];

  const [query, setQuery] = useState<string>();

  const { getTabLabel, setStatusCount } = useStatusTabs(statusList);
>>>>>>> 5cfe42eb

  return (
    <>
      <Row spacing="mb-4w">
        <Col n="3">
          <AppSearchBar
            onSearch={(input: string) => {
              setQuery(input);
            }}
          />
        </Col>
      </Row>
      {query && (
        <Row className="fr-pb-2w">
          <Col>
            <FilterBadges
              options={[{ value: query, label: query }]}
              filters={[query]}
              onChange={() => setQuery('')}
            />
          </Col>
        </Row>
      )}
      <Row>
<<<<<<< HEAD
        <Tabs className="campaignTabs">
          <Tab label={getTabLabel(HousingStatus.Waiting)}>
            <TabContent status={HousingStatus.Waiting} query={query} />
          </Tab>
          <Tab label={getTabLabel(HousingStatus.FirstContact)}>
            <TabContent status={HousingStatus.FirstContact} query={query} />
          </Tab>
          <Tab label={getTabLabel(HousingStatus.InProgress)}>
            <TabContent status={HousingStatus.InProgress} query={query} />
          </Tab>
          <Tab label={getTabLabel(HousingStatus.Completed)}>
            <TabContent status={HousingStatus.Completed} query={query} />
          </Tab>
          <Tab label={getTabLabel(HousingStatus.Blocked)}>
            <TabContent status={HousingStatus.Blocked} query={query} />
          </Tab>
=======
        <Tabs className="tabs-no-border statusTabs">
          {statusList.map((status, index) => (
            <CampaignInProgressTab
              index={index}
              key={`status_tab_${status}`}
              label={getTabLabel(status)}
              status={status}
              query={query}
              onCountFilteredHousing={setStatusCount(status)}
            />
          ))}
>>>>>>> 5cfe42eb
        </Tabs>
      </Row>
    </>
  );
};

export default CampaignInProgress;<|MERGE_RESOLUTION|>--- conflicted
+++ resolved
@@ -1,334 +1,4 @@
 import React, { useState } from 'react';
-<<<<<<< HEAD
-import { Alert, Button, Col, Row, Tabs } from '@dataesr/react-dsfr';
-import { createCampaignBundleReminder } from '../../store/actions/campaignAction';
-import HousingList, {
-  HousingDisplayKey,
-} from '../../components/HousingList/HousingList';
-import {
-  Housing,
-  HousingSort,
-  HousingUpdate,
-  SelectedHousing,
-} from '../../models/Housing';
-import { getHousingState, HousingStatus } from '../../models/HousingState';
-import {
-  TrackEventActions,
-  TrackEventCategories,
-} from '../../models/TrackEvent';
-import { useMatomo } from '@datapunt/matomo-tracker-react';
-import CampaignCreationModal from '../../components/modals/CampaignCreationModal/CampaignCreationModal';
-import Tab from '../../components/Tab/Tab';
-import Help from '../../components/Help/Help';
-import { Link } from 'react-router-dom';
-import SelectableListHeaderActions from '../../components/SelectableListHeader/SelectableListHeaderActions';
-import SelectableListHeader from '../../components/SelectableListHeader/SelectableListHeader';
-import FilterBadges from '../../components/FiltersBadges/FiltersBadges';
-import AppSearchBar from '../../components/AppSearchBar/AppSearchBar';
-import { useCampaignBundle } from '../../hooks/useCampaignBundle';
-import { useAppDispatch, useAppSelector } from '../../hooks/useStore';
-import HousingEditionSideMenu from '../../components/HousingEdition/HousingEditionSideMenu';
-import HousingListEditionSideMenu from '../../components/HousingEdition/HousingListEditionSideMenu';
-import HousingStatusBadge from '../../components/HousingStatusBadge/HousingStatusBadge';
-import HousingSubStatusBadge from '../../components/HousingStatusBadge/HousingSubStatusBadge';
-import { useSelection } from '../../hooks/useSelection';
-import { useHousingList } from '../../hooks/useHousingList';
-import campaignSlice from '../../store/reducers/campaignReducer';
-import {
-  useCountHousingQuery,
-  useUpdateHousingListMutation,
-  useUpdateHousingMutation,
-} from '../../services/housing.service';
-
-interface TabContentProps {
-  status: HousingStatus;
-  query?: string;
-}
-
-const TabContent = ({ status, query }: TabContentProps) => {
-  const dispatch = useAppDispatch();
-  const { trackEvent } = useMatomo();
-  const { isCampaign } = useCampaignBundle();
-
-  const [updateHousing] = useUpdateHousingMutation();
-  const [updateHousingList] = useUpdateHousingListMutation();
-
-  const [updatingHousing, setUpdatingHousing] = useState<Housing | undefined>();
-  const [updatingSelectedHousing, setUpdatingSelectedHousing] = useState<
-    SelectedHousing | undefined
-  >();
-  const [reminderModalSelectedHousing, setReminderModalSelectedHousing] =
-    useState<SelectedHousing | undefined>();
-  const [actionAlert, setActionAlert] = useState(false);
-
-  const { campaignBundle } = useAppSelector((state) => state.campaign);
-
-  const { pagination, sort } = useAppSelector(
-    (state) => state.campaign.housingByStatus[status]
-  );
-  const { data: count } = useCountHousingQuery({
-    campaignIds: campaignBundle?.campaignIds,
-    status: [status],
-    query,
-  });
-  const { paginatedHousing } = useHousingList(
-    {
-      filters: {
-        campaignIds: campaignBundle?.campaignIds,
-        status: [status],
-        query,
-      },
-      pagination,
-      sort,
-    },
-    { skip: !campaignBundle }
-  );
-
-  const { hasSelected, selectedCount, selected, setSelected } = useSelection(
-    campaignBundle?.housingCount
-  );
-
-  const { changePagination, changeSort } = campaignSlice.actions;
-
-  if (!campaignBundle) {
-    return <></>;
-  }
-
-  const modifyColumn = {
-    name: 'modify',
-    headerRender: () => '',
-    render: (housing: Housing) => (
-      <>
-        <Button
-          title="Mettre à jour"
-          size="sm"
-          secondary
-          onClick={() => setUpdatingHousing(housing)}
-        >
-          Mettre à jour &nbsp;
-          <span className="ri-edit-fill" aria-hidden="true" />
-        </Button>
-      </>
-    ),
-  };
-
-  const statusColumn = {
-    name: 'status',
-    label: 'Statut',
-    render: ({ status, subStatus }: Housing) => (
-      <>
-        <HousingStatusBadge status={status} />
-        <HousingSubStatusBadge status={status} subStatus={subStatus} />
-      </>
-    ),
-  };
-
-  const submitHousingUpdate = async (
-    housing: Housing,
-    housingUpdate: HousingUpdate
-  ) => {
-    trackEvent({
-      category: TrackEventCategories.Campaigns,
-      action: TrackEventActions.Campaigns.UpdateHousing,
-      value: 1,
-    });
-    await updateHousing({
-      housingId: housing.id,
-      housingUpdate,
-    });
-    setUpdatingHousing(undefined);
-  };
-
-  const submitSelectedHousingUpdate = async (housingUpdate: HousingUpdate) => {
-    trackEvent({
-      category: TrackEventCategories.Campaigns,
-      action: TrackEventActions.Campaigns.UpdateHousing,
-      value: selectedCount,
-    });
-    await updateHousingList({
-      housingUpdate,
-      allHousing: selected.all,
-      housingIds: selected.ids,
-      filters: {
-        status: [status],
-        campaignIds: campaignBundle.campaignIds,
-        query,
-      },
-    });
-    setUpdatingSelectedHousing(undefined);
-  };
-
-  const handleCampaignReminder = () => {
-    if (!selected?.all && selected?.ids.length === 0) {
-      setActionAlert(true);
-    } else {
-      setActionAlert(false);
-      setReminderModalSelectedHousing(selected);
-    }
-  };
-
-  const submitCampaignReminder = () => {
-    dispatch(
-      createCampaignBundleReminder(
-        campaignBundle.kind,
-        selected.all,
-        selected.ids
-      )
-    );
-  };
-
-  const onSort = (sort: HousingSort) => {
-    dispatch(changeSort({ status, sort }));
-  };
-
-  return (
-    <>
-      {!hasSelected && (
-        <Row>
-          <Col>
-            <Help className="d-block">
-              <b>{getHousingState(status).title} : </b>
-              {getHousingState(status).hint}
-              <div className="fr-pl-3w">
-                <Link to="/ressources">En savoir plus sur les statuts</Link>
-              </div>
-            </Help>
-          </Col>
-          {status === HousingStatus.Waiting && isCampaign && (
-            <Col n="3">
-              <Button
-                title="Créer une campagne de relance"
-                className="float-right"
-                onClick={handleCampaignReminder}
-              >
-                Créer une campagne de relance
-              </Button>
-            </Col>
-          )}
-        </Row>
-      )}
-      {actionAlert && (
-        <Alert
-          title=""
-          description="Vous devez sélectionner au moins un logement réaliser cette action."
-          className="fr-my-3w"
-          type="error"
-          onClose={() => setActionAlert(false)}
-          data-testid="no-housing-alert"
-          closable
-        />
-      )}
-      <HousingList
-        filteredCount={count?.housing ?? 1}
-        pagination={{
-          page: pagination?.page ?? 1,
-          perPage: pagination?.perPage ?? 50,
-          paginate: true,
-        }}
-        housingList={paginatedHousing?.entities}
-        onChangePagination={(page, perPage) =>
-          dispatch(changePagination({ status, pagination: { page, perPage } }))
-        }
-        onSort={onSort}
-        displayKind={HousingDisplayKey.Owner}
-        onSelectHousing={setSelected}
-        additionalColumns={[statusColumn, modifyColumn]}
-        tableClassName="campaign"
-      >
-        <SelectableListHeader entity="logement">
-          <SelectableListHeaderActions>
-            {hasSelected && (
-              <Row justifyContent="right">
-                <Button
-                  title="Créer une campagne de relance"
-                  secondary
-                  onClick={handleCampaignReminder}
-                  className="fr-mx-2w"
-                >
-                  Créer une campagne de relance
-                </Button>
-                {selectedCount > 1 && (
-                  <Button
-                    title="Mettre à jour"
-                    onClick={() => setUpdatingSelectedHousing(selected)}
-                  >
-                    Mettre à jour
-                  </Button>
-                )}
-              </Row>
-            )}
-          </SelectableListHeaderActions>
-        </SelectableListHeader>
-      </HousingList>
-      <HousingEditionSideMenu
-        housing={updatingHousing}
-        expand={!!updatingHousing}
-        onSubmit={submitHousingUpdate}
-        onClose={() => setUpdatingHousing(undefined)}
-      />
-      <HousingListEditionSideMenu
-        housingCount={selectedCount}
-        open={!!updatingSelectedHousing}
-        fromDefaultCampaign={campaignBundle.campaignNumber === 0}
-        onSubmit={submitSelectedHousingUpdate}
-        onClose={() => setUpdatingSelectedHousing(undefined)}
-      />
-      {reminderModalSelectedHousing && (
-        <CampaignCreationModal
-          housingCount={selectedCount}
-          filters={campaignBundle.filters}
-          onSubmit={submitCampaignReminder}
-          onClose={() => setReminderModalSelectedHousing(undefined)}
-          isReminder={true}
-        />
-      )}
-    </>
-  );
-};
-
-const CampaignInProgress = () => {
-  const [query, setQuery] = useState<string>();
-
-  const { campaignBundle } = useAppSelector((state) => state.campaign);
-
-  const filters = {
-    campaignIds: campaignBundle?.campaignIds,
-    query,
-  };
-
-  const housingCountByStatus = [
-    useCountHousingQuery({
-      ...filters,
-      status: [HousingStatus.NeverContacted],
-    }).data?.housing,
-    useCountHousingQuery({
-      ...filters,
-      status: [HousingStatus.Waiting],
-    }).data?.housing,
-    useCountHousingQuery({
-      ...filters,
-      status: [HousingStatus.FirstContact],
-    }).data?.housing,
-    useCountHousingQuery({
-      ...filters,
-      status: [HousingStatus.InProgress],
-    }).data?.housing,
-    useCountHousingQuery({
-      ...filters,
-      status: [HousingStatus.Completed],
-    }).data?.housing,
-    useCountHousingQuery({
-      ...filters,
-      status: [HousingStatus.Blocked],
-    }).data?.housing,
-  ];
-
-  const getTabLabel = (status: HousingStatus) => {
-    return `${getHousingState(status).title} (${
-      housingCountByStatus[status] ?? '...'
-    })`;
-  };
-=======
 import { Col, Row, Tabs } from '@dataesr/react-dsfr';
 import { HousingStatus } from '../../models/HousingState';
 import FilterBadges from '../../components/FiltersBadges/FiltersBadges';
@@ -348,7 +18,6 @@
   const [query, setQuery] = useState<string>();
 
   const { getTabLabel, setStatusCount } = useStatusTabs(statusList);
->>>>>>> 5cfe42eb
 
   return (
     <>
@@ -373,24 +42,6 @@
         </Row>
       )}
       <Row>
-<<<<<<< HEAD
-        <Tabs className="campaignTabs">
-          <Tab label={getTabLabel(HousingStatus.Waiting)}>
-            <TabContent status={HousingStatus.Waiting} query={query} />
-          </Tab>
-          <Tab label={getTabLabel(HousingStatus.FirstContact)}>
-            <TabContent status={HousingStatus.FirstContact} query={query} />
-          </Tab>
-          <Tab label={getTabLabel(HousingStatus.InProgress)}>
-            <TabContent status={HousingStatus.InProgress} query={query} />
-          </Tab>
-          <Tab label={getTabLabel(HousingStatus.Completed)}>
-            <TabContent status={HousingStatus.Completed} query={query} />
-          </Tab>
-          <Tab label={getTabLabel(HousingStatus.Blocked)}>
-            <TabContent status={HousingStatus.Blocked} query={query} />
-          </Tab>
-=======
         <Tabs className="tabs-no-border statusTabs">
           {statusList.map((status, index) => (
             <CampaignInProgressTab
@@ -402,7 +53,6 @@
               onCountFilteredHousing={setStatusCount(status)}
             />
           ))}
->>>>>>> 5cfe42eb
         </Tabs>
       </Row>
     </>
