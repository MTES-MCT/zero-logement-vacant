--- conflicted
+++ resolved
@@ -1,10 +1,4 @@
-<<<<<<< HEAD
 import React, { useState } from 'react';
-=======
-import React, { useEffect, useState } from 'react';
-import { Button, Col, Container, Row, Tabs, Text, Title } from '@dataesr/react-dsfr';
-import { useDispatch, useSelector } from 'react-redux';
->>>>>>> 37e2b264
 import {
     Callout,
     CalloutText,
@@ -25,8 +19,6 @@
 import CampaignBundleTitleModal from '../../components/modals/CampaignTitleModal/CampaignBundleTitleModal';
 import { TrackEventActions, TrackEventCategories } from '../../models/TrackEvent';
 import { useMatomo } from '@datapunt/matomo-tracker-react';
-import Tab from '../../components/Tab/Tab';
-import Alert from '../../components/Alert/Alert';
 
 
 const CampaignsListView = () => {
@@ -84,7 +76,7 @@
                 <Row spacing="py-5w">
                     <Col>
                         <Callout hasInfoIcon={false} className="fr-mr-4w">
-                            <CalloutTitle as="h3" size="xxl">
+                            <CalloutTitle as="h3" size="lg">
                                 Vous souhaitez créer une nouvelle campagne ?
                             </CalloutTitle>
                             <CalloutText as="p">
@@ -97,7 +89,7 @@
                     </Col>
                     <Col>
                         <Callout hasInfoIcon={false} className="fr-ml-4w">
-                            <CalloutTitle as="h3" size="xxl">
+                            <CalloutTitle as="h3" size="lg">
                                 Vous souhaitez concevoir des courriers plus percutants ?
                             </CalloutTitle>
                             <CalloutText as="p">
@@ -111,24 +103,6 @@
                 </Row>
 
             </Container>
-<<<<<<< HEAD
-=======
-            {removingModalCampaignBundleId && removingModalCampaignBundleId.campaignNumber &&
-                <ConfirmationModal
-                    onSubmit={onSubmitRemovingCampaign}
-                    onClose={() => setRemovingModalCampaignBundleId(undefined)}>
-                    <Text size="md">
-                        Êtes-vous sûr de vouloir supprimer cette {removingModalCampaignBundleId.reminderNumber ? 'relance' : 'campagne'} ?
-                    </Text>
-                    {(!removingModalCampaignBundleId.reminderNumber && removingModalCampaignBundleId.campaignNumber < (campaignList ?? []).length) &&
-                        <Alert description="Les campagnes suivantes seront renumérotées."
-                               type="info" />
-                    }
-                    <Alert description='Les statuts des logements "En attente de retour" repasseront en "Jamais contacté". Les autres statuts mis à jour ne seront pas modifiés.'
-                           type="info"/>
-                </ConfirmationModal>
-            }
->>>>>>> 37e2b264
             {titleModalCampaignBundle &&
                 <CampaignBundleTitleModal
                     campaignBundle={titleModalCampaignBundle}
