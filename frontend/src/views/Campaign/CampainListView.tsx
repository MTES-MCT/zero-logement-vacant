--- conflicted
+++ resolved
@@ -82,11 +82,7 @@
                 <Row spacing="py-5w">
                     <Col>
                         <Callout hasInfoIcon={false} className="fr-mr-4w">
-<<<<<<< HEAD
-                            <CalloutTitle as="h3" size="lg">
-=======
                             <CalloutTitle as="h3">
->>>>>>> 12ae63f0
                                 Vous souhaitez créer une nouvelle campagne ?
                             </CalloutTitle>
                             <CalloutText as="p">
@@ -99,11 +95,7 @@
                     </Col>
                     <Col>
                         <Callout hasInfoIcon={false} className="fr-ml-4w">
-<<<<<<< HEAD
-                            <CalloutTitle as="h3" size="lg">
-=======
                             <CalloutTitle as="h3">
->>>>>>> 12ae63f0
                                 Vous souhaitez concevoir des courriers plus percutants ?
                             </CalloutTitle>
                             <CalloutText as="p">
