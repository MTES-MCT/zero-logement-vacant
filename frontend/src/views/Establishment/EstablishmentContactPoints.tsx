import React, { useMemo, useState } from 'react';
import { Button, Col, Row, Text, Title, Toggle } from '@dataesr/react-dsfr';
import {
  ContactPoint,
  DraftContactPoint,
} from '../../../../shared/models/ContactPoint';
import { useMatomo } from '@datapunt/matomo-tracker-react';
import Alert from '../../components/Alert/Alert';
import ContactPointEditionModal from '../../components/modals/ContactPointEditionModal/ContactPointEditionModal';
import {
  TrackEventActions,
  TrackEventCategories,
} from '../../models/TrackEvent';
import ContactPointCard from '../../components/ContactPoint/ContactPointCard';
import ConfirmationModal from '../../components/modals/ConfirmationModal/ConfirmationModal';
import Help from '../../components/Help/Help';
import AppSearchBar from '../../components/AppSearchBar/AppSearchBar';
import { useSettings } from '../../hooks/useSettings';
import {
  useCreateContactPointMutation,
  useFindContactPointsQuery,
  useRemoveContactPointMutation,
  useUpdateContactPointMutation,
} from '../../services/contact-point.service';

interface Props {
  establishmentId: string;
}

const EstablishmentContactPoints = ({ establishmentId }: Props) => {
  const { trackEvent } = useMatomo();

  const { data: contactPoints } = useFindContactPointsQuery({
    establishmentId,
    publicOnly: false,
  });

  const [
    updateContactPoint,
    {
      isSuccess: isUpdateSuccess,
      originalArgs: updateArgs,
      isError: isUpdateError,
    },
  ] = useUpdateContactPointMutation();
  const [
    createContactPoint,
    { isSuccess: isCreateSuccess, isError: isCreateError },
  ] = useCreateContactPointMutation();
  const [
    deleteContactPoint,
    { isSuccess: isDeleteSuccess, isError: isDeleteError },
  ] = useRemoveContactPointMutation();

  const { settings, togglePublishContactPoints } = useSettings();

  const [isCreatingModalOpen, setIsCreatingModalOpen] =
    useState<boolean>(false);
  const [contactPointToUpdate, setContactPointToUpdate] = useState<
    ContactPoint | undefined
  >();
  const [contactPointToRemove, setContactPointToRemove] = useState<
    ContactPoint | undefined
  >();

  const [query, setQuery] = useState<string>();

  function search(query: string): void {
    setQuery(query);
  }

  async function searchAsync(query: string): Promise<void> {
    search(query);
  }

  const points = useMemo<ContactPoint[] | undefined>(
    () =>
      query
        ? contactPoints?.filter((cp) => cp.title.search(query) !== -1)
        : contactPoints,
    [query, contactPoints]
  );

  const onSubmitEditingContactPoint = (
    contactPoint: DraftContactPoint | ContactPoint
  ) => {
    const isDraft = !('id' in contactPoint);
    trackEvent({
      category: TrackEventCategories.ContactPoints,
      action: isDraft
        ? TrackEventActions.ContactPoints.Create
        : TrackEventActions.ContactPoints.Update,
    });
    if (isDraft) {
      createContactPoint(contactPoint).finally(() =>
        setIsCreatingModalOpen(false)
      );
    } else {
      updateContactPoint(contactPoint as ContactPoint).finally(() =>
        setContactPointToUpdate(undefined)
      );
    }
  };

  const onSubmitRemovingContactPoint = () => {
    if (contactPointToRemove) {
      trackEvent({
        category: TrackEventCategories.ContactPoints,
        action: TrackEventActions.ContactPoints.Delete,
      });
      deleteContactPoint(contactPointToRemove.id).finally(() =>
        setContactPointToRemove(undefined)
      );
    }
  };

  return (
    <>
      {isCreatingModalOpen && (
        <ContactPointEditionModal
          establishmentId={establishmentId}
          onSubmit={onSubmitEditingContactPoint}
          onClose={() => setIsCreatingModalOpen(false)}
        />
      )}
      {contactPointToUpdate && (
        <ContactPointEditionModal
          establishmentId={establishmentId}
          contactPoint={contactPointToUpdate}
          onSubmit={onSubmitEditingContactPoint}
          onClose={() => setContactPointToUpdate(undefined)}
        />
      )}
      {contactPointToRemove && (
        <ConfirmationModal
          onSubmit={onSubmitRemovingContactPoint}
          onClose={() => setContactPointToRemove(undefined)}
        >
          <Text size="md">Êtes-vous sûr de vouloir supprimer ce guichet ?</Text>
        </ConfirmationModal>
      )}
      <Row>
        <Col className="flex-left flex-align-center">
          <Title look="h5" as="h2" spacing="mr-2w">
            Vos guichets contacts ({contactPoints?.length})
          </Title>
          {settings && (
            <Toggle
              checked={settings.contactPoints?.public}
              label="Publication des informations"
              onChange={togglePublishContactPoints}
            />
          )}
          <div className="flex-1 flex-right">
            <div className="fr-mx-2w">
              <AppSearchBar onSearch={search} onKeySearch={searchAsync} />
            </div>
            <Button
              onClick={() => setEditingState({ step: ActionSteps.Init })}
              className="float-right"
            >
              Ajouter un guichet
            </Button>
          </div>
<<<<<<< HEAD
          <Button
            onClick={() => setIsCreatingModalOpen(true)}
            className="float-right"
          >
            Ajouter un guichet
          </Button>
=======
>>>>>>> 9c2e142a
        </Col>
      </Row>
      {isCreateSuccess && (
        <Alert
          type="success"
          description="Le nouveau guichet a été ajouté avec succès ! "
          closable
          className="fr-mb-2w"
        />
      )}
      {isUpdateSuccess && (
        <Alert
          type="success"
          description={
            'Le guichet ' + updateArgs?.title + ' a été modifié avec succès !'
          }
          closable
          className="fr-mb-2w"
        />
      )}
      {isDeleteSuccess && (
        <Alert
          type="success"
          description="Le guichet a été supprimé avec succès !"
          closable
          className="fr-mb-2w"
        />
      )}
      {(isCreateError || isUpdateError || isDeleteError) && (
        <Alert
          type="error"
          description="Une erreur s'est produite, veuillez réessayer."
          closable
          className="fr-mb-2w"
        />
      )}
      <Help className="fr-mb-4w">
        Renseignez vos guichets contact ici. Ce sont les points de contact qui
        seront affichés sur votre page publique.
      </Help>
      <Row gutters spacing="mb-2w">
        {points?.map((contactPoint) => (
          <Col n="4" key={contactPoint.id}>
            <ContactPointCard
              contactPoint={contactPoint}
              onEdit={(contactPoint) => setContactPointToUpdate(contactPoint)}
              onRemove={(contactPoint) => setContactPointToRemove(contactPoint)}
              isPublicDisplay={false}
            />
          </Col>
        ))}
      </Row>
    </>
  );
};

export default EstablishmentContactPoints;<|MERGE_RESOLUTION|>--- conflicted
+++ resolved
@@ -156,21 +156,12 @@
               <AppSearchBar onSearch={search} onKeySearch={searchAsync} />
             </div>
             <Button
-              onClick={() => setEditingState({ step: ActionSteps.Init })}
+              onClick={() => setIsCreatingModalOpen(true)}
               className="float-right"
             >
               Ajouter un guichet
             </Button>
           </div>
-<<<<<<< HEAD
-          <Button
-            onClick={() => setIsCreatingModalOpen(true)}
-            className="float-right"
-          >
-            Ajouter un guichet
-          </Button>
-=======
->>>>>>> 9c2e142a
         </Col>
       </Row>
       {isCreateSuccess && (
