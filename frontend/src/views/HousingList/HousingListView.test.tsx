import React from 'react';
import { render, screen, within } from '@testing-library/react';
import fetchMock from 'jest-fetch-mock';
import { Provider } from 'react-redux';
import HousingListView from './HousingListView';
import config from '../../utils/config';
import { initialHousingFilters } from '../../store/reducers/housingReducer';
import {
  genAuthUser,
  genCampaign,
  genHousing,
  genPaginatedResult,
} from '../../../test/fixtures.test';
import { Router } from 'react-router-dom';
import { createMemoryHistory } from 'history';
import { ownerKindOptions } from '../../models/HousingFilters';
import userEvent from '@testing-library/user-event';
import { configureStore } from '@reduxjs/toolkit';
import {
  applicationMiddlewares,
  applicationReducer,
  store as appStore,
} from '../../store/store';
import { getRequestCalls } from '../../utils/test/requestUtils';
<<<<<<< HEAD
=======
import { HousingStatus } from '../../models/HousingState';
>>>>>>> 5cfe42eb

jest.mock('../../components/Aside/Aside.tsx');

describe('housing view', () => {
  const user = userEvent.setup();
  let store = appStore;

  const defaultFetchMock = (request: Request) => {
    return Promise.resolve(
      request.url === `${config.apiEndpoint}/api/housing`
        ? {
            body: JSON.stringify(genPaginatedResult([])),
            init: { status: 200 },
          }
        : request.url === `${config.apiEndpoint}/api/campaigns`
        ? { body: JSON.stringify([]), init: { status: 200 } }
        : request.url === `${config.apiEndpoint}/api/geo/perimeters`
        ? { body: JSON.stringify([]), init: { status: 200 } }
        : request.url.startsWith(`${config.apiEndpoint}/api/localities`)
        ? { body: JSON.stringify([]), init: { status: 200 } }
        : request.url === `${config.apiEndpoint}/api/housing/count`
        ? {
            body: JSON.stringify({ housing: 1, owners: 1 }),
            init: { status: 200 },
          }
        : { body: '', init: { status: 404 } }
    );
  };

  beforeEach(() => {
    fetchMock.resetMocks();
    store = configureStore({
      reducer: applicationReducer,
      middleware: (getDefaultMiddleware) =>
        getDefaultMiddleware({
          serializableCheck: false,
        }).concat(applicationMiddlewares),
      preloadedState: { authentication: { authUser: genAuthUser() } },
    });
  });

  test('should show filters side menu', async () => {
    fetchMock.mockResponse(defaultFetchMock);
    render(
      <Provider store={store}>
        <Router history={createMemoryHistory()}>
          <HousingListView />
        </Router>
      </Provider>
    );

    const seeFilters = await screen.findByTestId('filter-button');
    await user.click(seeFilters);

    const filters = await screen.findByText('Tous les filtres');
    expect(filters).toBeVisible();
  });

  test('should filter', async () => {
    fetchMock.mockResponse(defaultFetchMock);

    render(
      <Provider store={store}>
        <Router history={createMemoryHistory()}>
          <HousingListView />
        </Router>
      </Provider>
    );

    const seeFilters = await screen.findByTestId('filter-button');
    await user.click(seeFilters);

    const ownerFilters = await screen.findByTestId('ownerkind-filter');

    const ownerKindInput = await within(ownerFilters).findByText(/Type/);
    await user.click(ownerKindInput);

    const ownerKindCheckboxes = await screen.findAllByLabelText(
      ownerKindOptions[0].label
    );
    await user.click(ownerKindCheckboxes[0]);

    const requests = await getRequestCalls(fetchMock);

<<<<<<< HEAD
    expect(requests).toContainEqual({
      url: `${config.apiEndpoint}/api/housing`,
      method: 'POST',
      body: {
        filters: {
          ...initialHousingFilters,
          ownerKinds: [ownerKindOptions[0].value],
        },
        paginate: true,
        page: 1,
        perPage: config.perPageDefault,
      },
    });
=======
    [
      undefined,
      HousingStatus.NeverContacted,
      HousingStatus.Waiting,
      HousingStatus.FirstContact,
      HousingStatus.InProgress,
      HousingStatus.Completed,
      HousingStatus.Blocked,
    ].forEach((status) =>
      expect(requests).toContainEqual({
        url: `${config.apiEndpoint}/api/housing`,
        method: 'POST',
        body: {
          filters: {
            ...initialHousingFilters,
            status,
            ownerKinds: [ownerKindOptions[0].value],
          },
          page: 1,
          perPage: config.perPageDefault,
          paginate: true,
        },
      })
    );
>>>>>>> 5cfe42eb

    expect(requests).toContainEqual({
      url: `${config.apiEndpoint}/api/housing/count`,
      method: 'POST',
      body: {
        filters: {
          dataYearsExcluded: initialHousingFilters.dataYearsExcluded,
          dataYearsIncluded: initialHousingFilters.dataYearsIncluded,
          occupancies: initialHousingFilters.occupancies,
        },
      },
    });
  });

  test('should search', async () => {
    const housing = genHousing();
    const campaign = genCampaign();
    const paginated = genPaginatedResult([housing]);

    fetchMock.mockResponse((request: Request) => {
      return Promise.resolve(
        request.url === `${config.apiEndpoint}/api/housing`
          ? { body: JSON.stringify(paginated), init: { status: 200 } }
          : request.url === `${config.apiEndpoint}/api/campaigns`
          ? { body: JSON.stringify([campaign]), init: { status: 200 } }
          : request.url === `${config.apiEndpoint}/api/geo/perimeters`
          ? { body: JSON.stringify([]), init: { status: 200 } }
          : request.url.startsWith(`${config.apiEndpoint}/api/localities`)
          ? { body: JSON.stringify([]), init: { status: 200 } }
          : request.url === `${config.apiEndpoint}/api/housing/count`
          ? {
              body: JSON.stringify({ housing: 1, owners: 1 }),
              init: { status: 200 },
            }
          : { body: '', init: { status: 404 } }
      );
    });

    render(
      <Provider store={store}>
        <Router history={createMemoryHistory()}>
          <HousingListView />
        </Router>
      </Provider>
    );

    const searchInputElement = await screen.findByTestId('search-input');
    const searchButtonElement = await screen.findByTitle('Bouton de recherche');

    await user.type(searchInputElement, 'my search');
    await user.click(searchButtonElement);

    const requests = await getRequestCalls(fetchMock);

<<<<<<< HEAD
    expect(requests).toContainEqual({
      url: `${config.apiEndpoint}/api/housing`,
      method: 'POST',
      body: {
        filters: { ...initialHousingFilters, query: 'my search' },
        paginate: true,
        page: 1,
        perPage: config.perPageDefault,
      },
    });
=======
    [
      undefined,
      HousingStatus.NeverContacted,
      HousingStatus.Waiting,
      HousingStatus.FirstContact,
      HousingStatus.InProgress,
      HousingStatus.Completed,
      HousingStatus.Blocked,
    ].forEach((status) =>
      expect(requests).toContainEqual({
        url: `${config.apiEndpoint}/api/housing`,
        method: 'POST',
        body: {
          filters: { ...initialHousingFilters, query: 'my search', status },
          page: 1,
          perPage: config.perPageDefault,
          paginate: true,
        },
      })
    );
>>>>>>> 5cfe42eb
  });

  test('should not display the button to create campaign if no housing are selected', async () => {
    const housing = genHousing();
    const campaign = genCampaign();
    const paginated = genPaginatedResult([housing]);

    fetchMock.mockResponse((request: Request) => {
      return Promise.resolve(
        request.url === `${config.apiEndpoint}/api/housing`
          ? { body: JSON.stringify(paginated), init: { status: 200 } }
          : request.url === `${config.apiEndpoint}/api/campaigns`
          ? { body: JSON.stringify([campaign]), init: { status: 200 } }
          : request.url === `${config.apiEndpoint}/api/geo/perimeters`
          ? { body: JSON.stringify([]), init: { status: 200 } }
          : request.url.startsWith(`${config.apiEndpoint}/api/localities`)
          ? { body: JSON.stringify([]), init: { status: 200 } }
          : request.url === `${config.apiEndpoint}/api/housing/count`
          ? {
              body: JSON.stringify({ housing: 1, owners: 1 }),
              init: { status: 200 },
            }
          : { body: '', init: { status: 404 } }
      );
    });

    render(
      <Provider store={store}>
        <Router history={createMemoryHistory()}>
          <HousingListView />
        </Router>
      </Provider>
    );

    const createCampaignButton = screen.queryByTestId('create-campaign-button');

    expect(createCampaignButton).not.toBeInTheDocument();
  });

  test('should enable the creation of the campaign when at least a housing is selected', async () => {
    const housing = genHousing();
    const campaign = genCampaign();
    const paginated = genPaginatedResult([housing]);

    fetchMock.mockResponse((request: Request) => {
      return Promise.resolve(
        request.url === `${config.apiEndpoint}/api/housing`
          ? { body: JSON.stringify(paginated), init: { status: 200 } }
          : request.url === `${config.apiEndpoint}/api/campaigns`
          ? { body: JSON.stringify([campaign]), init: { status: 200 } }
          : request.url === `${config.apiEndpoint}/api/geo/perimeters`
          ? { body: JSON.stringify([]), init: { status: 200 } }
          : request.url.startsWith(`${config.apiEndpoint}/api/localities`)
          ? { body: JSON.stringify([]), init: { status: 200 } }
          : request.url === `${config.apiEndpoint}/api/housing/count`
          ? {
              body: JSON.stringify({ housing: 1, owners: 1 }),
              init: { status: 200 },
            }
          : { body: '', init: { status: 404 } }
      );
    });

    render(
      <Provider store={store}>
        <Router history={createMemoryHistory()}>
          <HousingListView />
        </Router>
      </Provider>
    );

    const tabPanels = await screen.findAllByRole('tabpanel');

    const housing1Element = await within(tabPanels[0]).findByTestId(
      'housing-check-' + housing.id
    );
    // eslint-disable-next-line testing-library/no-node-access
    const housing1CheckboxElement = housing1Element.querySelector(
      'input[type="checkbox"]'
    ) as HTMLInputElement;

    await user.click(housing1CheckboxElement);

    const createCampaignButton = await screen.findByTestId(
      'create-campaign-button'
    );
    await user.click(createCampaignButton);

    const campaignCreationModal = screen.getByTestId('campaign-creation-modal');

    expect(campaignCreationModal).toBeInTheDocument();
  });
});<|MERGE_RESOLUTION|>--- conflicted
+++ resolved
@@ -22,10 +22,7 @@
   store as appStore,
 } from '../../store/store';
 import { getRequestCalls } from '../../utils/test/requestUtils';
-<<<<<<< HEAD
-=======
 import { HousingStatus } from '../../models/HousingState';
->>>>>>> 5cfe42eb
 
 jest.mock('../../components/Aside/Aside.tsx');
 
@@ -110,21 +107,6 @@
 
     const requests = await getRequestCalls(fetchMock);
 
-<<<<<<< HEAD
-    expect(requests).toContainEqual({
-      url: `${config.apiEndpoint}/api/housing`,
-      method: 'POST',
-      body: {
-        filters: {
-          ...initialHousingFilters,
-          ownerKinds: [ownerKindOptions[0].value],
-        },
-        paginate: true,
-        page: 1,
-        perPage: config.perPageDefault,
-      },
-    });
-=======
     [
       undefined,
       HousingStatus.NeverContacted,
@@ -149,7 +131,6 @@
         },
       })
     );
->>>>>>> 5cfe42eb
 
     expect(requests).toContainEqual({
       url: `${config.apiEndpoint}/api/housing/count`,
@@ -204,18 +185,6 @@
 
     const requests = await getRequestCalls(fetchMock);
 
-<<<<<<< HEAD
-    expect(requests).toContainEqual({
-      url: `${config.apiEndpoint}/api/housing`,
-      method: 'POST',
-      body: {
-        filters: { ...initialHousingFilters, query: 'my search' },
-        paginate: true,
-        page: 1,
-        perPage: config.perPageDefault,
-      },
-    });
-=======
     [
       undefined,
       HousingStatus.NeverContacted,
@@ -236,7 +205,6 @@
         },
       })
     );
->>>>>>> 5cfe42eb
   });
 
   test('should not display the button to create campaign if no housing are selected', async () => {
