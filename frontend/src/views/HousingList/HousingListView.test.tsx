import { render, screen, within } from '@testing-library/react';
import fetchMock from 'jest-fetch-mock';
import { Provider } from 'react-redux';
import HousingListView from './HousingListView';
import config from '../../utils/config';
import { initialHousingFilters } from '../../store/reducers/housingReducer';
import {
  genCampaign,
  genDatafoncierHousing,
  genGroup,
  genHousing,
  genPaginatedResult,
} from '../../../test/fixtures.test';
import { MemoryRouter as Router, Route } from 'react-router-dom';
import userEvent from '@testing-library/user-event';
import {
  getRequestCalls,
  mockRequests,
  RequestMatch,
} from '../../utils/test/requestUtils';
import { HousingStatus } from '../../models/HousingState';
import configureTestStore from '../../utils/test/storeUtils';
import { AppStore } from '../../store/store';
import * as randomstring from 'randomstring';
import { Housing } from '../../models/Housing';
import { Group } from '../../models/Group';
import GroupView from '../Group/GroupView';
import { GroupDTO } from '@zerologementvacant/models';
import fp from 'lodash/fp';
import { Owner } from '../../models/Owner';

jest.mock('../../components/Aside/Aside.tsx');

describe('Housing list view', () => {
  const user = userEvent.setup();
  let store: AppStore;

  const defaultMatches: RequestMatch[] = [
    {
      pathname: '/api/housing',
      response: {
        body: JSON.stringify(genPaginatedResult([])),
      },
    },
    {
      pathname: '/api/campaigns',
      response: {
        body: JSON.stringify([]),
      },
    },
    {
      pathname: '/api/geo/perimeters',
      response: {
        body: JSON.stringify([]),
      },
    },
    {
      pathname: '/api/localities',
      response: {
        body: JSON.stringify([]),
      },
    },
    {
      pathname: '/api/housing/count',
      persist: true,
      response: {
        body: JSON.stringify({ housing: 1, owners: 1 }),
      },
    },
  ];

  beforeEach(() => {
    store = configureTestStore();
  });

  it('should filter by housing kind', async () => {
    const housings: Housing[] = [
      genHousing(),
      { ...genHousing(), housingKind: 'MAISON' },
      { ...genHousing(), housingKind: 'APPART' },
      { ...genHousing(), housingKind: 'APPART' },
    ];
    const apartments = housings.filter(
      (housing) => housing.housingKind === 'APPART',
    );
    const uniqueOwners = fp.pipe(
      fp.map<Housing, Owner>((housing) => housing.owner),
      fp.uniqBy<Owner>('id'),
    );
    mockRequests([
      {
        pathname: '/api/groups',
        response: {
          body: JSON.stringify([]),
        },
      },
      {
        pathname: '/api/housing',
        persist: true,
        response: async (request) => {
          const body = await request.json();
          const { housingKinds, status } = body.filter;
          const filtered = housings
            .filter((housing) => (status ? status === housing.status : true))
            .filter((housing) =>
              housingKinds ? housingKinds.includes(housing.housingKind) : true,
            );
          return {
            body: JSON.stringify(genPaginatedResult(filtered)),
          };
        },
      },
      {
        pathname: '/api/housing/count',
        method: 'POST',
        persist: true,
        response: async (request) => {
          const body = await request.json();
          const { housingKinds, status } = body.filters;
          const filtered = housings
            .filter((housing) => (status ? status === housing.status : true))
            .filter((housing) =>
              housingKinds ? housingKinds.includes(housing.housingKind) : true,
            );
          return {
            body: JSON.stringify({
              housing: filtered.length,
              owners: uniqueOwners(filtered).length,
            }),
          };
        },
      },
      {
        pathname: '/api/campaigns',
        response: {
          body: JSON.stringify([]),
        },
      },
      {
        pathname: '/api/geo/perimeters',
        response: {
          body: JSON.stringify([]),
        },
      },
      {
        pathname: '/api/localities',
        response: {
          body: JSON.stringify([]),
        },
      },
    ]);

    render(
      <Provider store={store}>
        <Router>
          <HousingListView />
        </Router>
      </Provider>,
    );

    const accordion = await screen.findByRole('button', { name: /^Logement/ });
    await user.click(accordion);
    const checkbox = await screen.findByRole('checkbox', {
      name: /^Appartement/,
    });
    await user.click(checkbox);
    const text = `${apartments.length} logements (${apartments.length} propriétaires) filtrés sur un total de ${housings.length} logements`;
    await screen.findByText(text);
  });

  test('should search', async () => {
    const housing = genHousing();
    const campaign = genCampaign();
    const paginated = genPaginatedResult([housing]);

    fetchMock.mockResponse((request: Request) => {
      return Promise.resolve(
        request.url === `${config.apiEndpoint}/api/housing`
          ? { body: JSON.stringify(paginated), init: { status: 200 } }
          : request.url === `${config.apiEndpoint}/api/campaigns`
            ? { body: JSON.stringify([campaign]), init: { status: 200 } }
            : request.url === `${config.apiEndpoint}/api/geo/perimeters`
              ? { body: JSON.stringify([]), init: { status: 200 } }
              : request.url.startsWith(`${config.apiEndpoint}/api/localities`)
                ? { body: JSON.stringify([]), init: { status: 200 } }
                : request.url === `${config.apiEndpoint}/api/housing/count`
                  ? {
                      body: JSON.stringify({ housing: 1, owners: 1 }),
                      init: { status: 200 },
                    }
                  : { body: '', init: { status: 404 } },
      );
    });

    render(
      <Provider store={store}>
        <Router>
          <HousingListView />
        </Router>
      </Provider>,
    );

    const searchInputElement = await screen.findByTestId('search-input');
    const searchButtonElement = await screen.findByTitle('Bouton de recherche');

    await user.type(searchInputElement, 'my search');
    await user.click(searchButtonElement);

    const requests = await getRequestCalls(fetchMock);

    expect(requests).toContainEqual({
      url: `${config.apiEndpoint}/api/housing`,
      method: 'POST',
      body: {
        filters: { ...initialHousingFilters, query: 'my search' },
        page: 1,
        perPage: config.perPageDefault,
        paginate: true,
      },
    });
  });

  test('should not display the button to create campaign if no housing are selected', async () => {
    const housing = genHousing();
    const campaign = genCampaign();
    const paginated = genPaginatedResult([housing]);

    fetchMock.mockResponse((request: Request) => {
      return Promise.resolve(
        request.url === `${config.apiEndpoint}/api/housing`
          ? { body: JSON.stringify(paginated), init: { status: 200 } }
          : request.url === `${config.apiEndpoint}/api/campaigns`
            ? { body: JSON.stringify([campaign]), init: { status: 200 } }
            : request.url === `${config.apiEndpoint}/api/geo/perimeters`
              ? { body: JSON.stringify([]), init: { status: 200 } }
              : request.url.startsWith(`${config.apiEndpoint}/api/localities`)
                ? { body: JSON.stringify([]), init: { status: 200 } }
                : request.url === `${config.apiEndpoint}/api/housing/count`
                  ? {
                      body: JSON.stringify({ housing: 1, owners: 1 }),
                      init: { status: 200 },
                    }
                  : { body: '', init: { status: 404 } },
      );
    });

    render(
      <Provider store={store}>
        <Router>
          <HousingListView />
        </Router>
      </Provider>,
    );

    const createCampaignButton = screen.queryByTestId('create-campaign-button');

    expect(createCampaignButton).not.toBeInTheDocument();
  });

  test('should enable the creation of the campaign when at least a housing is selected', async () => {
    const housing = genHousing();
    const campaign = genCampaign();
    const paginated = genPaginatedResult([housing]);

    fetchMock.mockResponse((request: Request) => {
      return Promise.resolve(
        request.url === `${config.apiEndpoint}/api/housing`
          ? { body: JSON.stringify(paginated), init: { status: 200 } }
          : request.url === `${config.apiEndpoint}/api/campaigns`
            ? { body: JSON.stringify([campaign]), init: { status: 200 } }
            : request.url === `${config.apiEndpoint}/api/geo/perimeters`
              ? { body: JSON.stringify([]), init: { status: 200 } }
              : request.url.startsWith(`${config.apiEndpoint}/api/localities`)
                ? { body: JSON.stringify([]), init: { status: 200 } }
                : request.url === `${config.apiEndpoint}/api/housing/count`
                  ? {
                      body: JSON.stringify({ housing: 1, owners: 1 }),
                      init: { status: 200 },
                    }
                  : { body: '', init: { status: 404 } },
      );
    });

    render(
      <Provider store={store}>
        <Router>
          <HousingListView />
        </Router>
      </Provider>,
    );

    const tabPanels = await screen.findAllByRole('tabpanel');

    const housing1Element = await within(tabPanels[0]).findByTestId(
      'housing-check-' + housing.id,
    );
    // eslint-disable-next-line testing-library/no-node-access
    const housing1CheckboxElement = housing1Element.querySelector(
      'input[type="checkbox"]',
    ) as HTMLInputElement;

    await user.click(housing1CheckboxElement);

    const createCampaignButton = await screen.findByTestId(
      'create-campaign-button',
    );
    expect(createCampaignButton).toBeInTheDocument();
  });

  describe('If the user does not know the local id', () => {
    test('should add a housing', async () => {
      const datafoncierHousing = genDatafoncierHousing();
      const housing = genHousing();
      mockRequests([
        ...defaultMatches,
        {
          pathname: `/api/datafoncier/housing/${datafoncierHousing.idlocal}`,
          response: {
            body: JSON.stringify(housing),
          },
        },
        {
          pathname: `/api/housing/${datafoncierHousing.idlocal}`,
          response: {
            status: 404,
            body: JSON.stringify({
              name: 'HousingMissingError',
              message: `Housing ${datafoncierHousing.idlocal} missing`,
            }),
          },
        },
        {
          pathname: '/api/housing/creation',
          response: {
            status: 201,
            body: JSON.stringify(housing),
          },
        },
      ]);

      render(
        <Provider store={store}>
          <Router>
            <HousingListView />
          </Router>
        </Provider>,
      );

      const button = await screen.findByRole('button', {
        name: /^Ajouter un logement/,
      });
      await user.click(button);
      const modal = await screen.findByRole('dialog');
      const input = await within(modal).findByLabelText(
<<<<<<< HEAD
        'Identifiant du logement (obligatoire)',
=======
        /^Identifiant du logement/,
>>>>>>> 72abb5b6
      );
      await user.type(input, datafoncierHousing.idlocal);
      await user.click(within(modal).getByText('Confirmer'));
      await within(modal).findByText(
        'Voici le logement que nous avons trouvé à cette adresse/sur cette parcelle.',
      );
      await user.click(within(modal).getByText('Confirmer'));

      expect(modal).not.toBeVisible();
      const alert = await screen.findByText(
        'Le logement sélectionné a bien été ajouté à votre parc de logements.',
      );
      expect(alert).toBeVisible();
    });

    test('should fail if the housing was not found in datafoncier', async () => {
      const localId = randomstring.generate(12);
      mockRequests([
        ...defaultMatches,
        // The housing is missing from datafoncier
        {
          pathname: `/api/datafoncier/housing/${localId}`,
          response: {
            status: 404,
            body: JSON.stringify({
              name: 'HousingMissingError',
              message: `Housing ${localId} missing`,
            }),
          },
        },
        {
          pathname: `/api/housing/${localId}`,
          response: {
            status: 404,
            body: JSON.stringify({
              name: 'HousingMissingError',
              message: `Housing ${localId} missing`,
            }),
          },
        },
      ]);

      render(
        <Provider store={store}>
          <Router>
            <HousingListView />
          </Router>
        </Provider>,
      );

      const button = screen.getByText('Ajouter un logement', {
        selector: 'button',
      });
      await user.click(button);
      const modal = await screen.findByRole('dialog');
      const input = await within(modal).findByLabelText(
<<<<<<< HEAD
        'Identifiant du logement (obligatoire)',
=======
        /^Identifiant du logement/,
>>>>>>> 72abb5b6
      );
      await user.type(input, localId);
      await user.click(within(modal).getByText('Confirmer'));
      const alert = await within(modal).findByText(
        'Nous n’avons pas pu trouver de logement avec les informations que vous avez fournies.',
      );
      expect(alert).toBeVisible();
    });

    test('should fail if the housing already exists in our database', async () => {
      const datafoncierHousing = genDatafoncierHousing();
      const housing = genHousing();
      mockRequests([
        ...defaultMatches,
        {
          pathname: `/api/datafoncier/housing/${datafoncierHousing.idlocal}`,
          response: {
            status: 200,
            body: JSON.stringify(datafoncierHousing),
          },
        },
        // The housing exists in our database
        {
          pathname: `/api/housing/${datafoncierHousing.idlocal}`,
          response: {
            status: 200,
            body: JSON.stringify(housing),
          },
        },
      ]);

      render(
        <Provider store={store}>
          <Router>
            <HousingListView />
          </Router>
        </Provider>,
      );

      const button = screen.getByText('Ajouter un logement', {
        selector: 'button',
      });
      await user.click(button);
      const modal = await screen.findByRole('dialog');
      const input = await within(modal).findByLabelText(
<<<<<<< HEAD
        'Identifiant du logement (obligatoire)',
=======
        /^Identifiant du logement/,
>>>>>>> 72abb5b6
      );
      await user.type(input, datafoncierHousing.idlocal);
      await user.click(within(modal).getByText('Confirmer'));
      const alert = await within(modal).findByText(
        'Ce logement existe déjà dans votre parc',
      );
      expect(alert).toBeVisible();
    });
  });

  test('should add all housing to a group immediately', async () => {
    let group: Group = genGroup();
    let groupDTO: GroupDTO | null = null;
    const housings = Array.from({ length: 3 }, () => genHousing());
    mockRequests([
      ...defaultMatches.filter(
        (match) => !match.pathname.startsWith('/api/housing'),
      ),
      {
        pathname: '/api/housing',
        method: 'POST',
        persist: true,
        response: {
          body: JSON.stringify(genPaginatedResult(housings)),
        },
      },
      {
        pathname: '/api/housing/count',
        method: 'POST',
        persist: true,
        response: {
          body: JSON.stringify({ housing: housings.length, owners: 1 }),
        },
      },
      {
        pathname: '/api/groups',
        method: 'GET',
        response: {
          body: JSON.stringify([]),
        },
      },
      {
        pathname: '/api/groups',
        method: 'POST',
        response: async (request) => {
          const body = await request.json();
          group = {
            ...group,
            ownerCount: 1,
            title: body.title,
            description: body.description,
          };
          groupDTO = {
            ...group,
            createdAt: group.createdAt.toJSON(),
            archivedAt: null,
            createdBy: undefined,
          };
          return {
            status: 201,
            body: JSON.stringify(groupDTO),
          };
        },
      },
      {
        pathname: '/api/groups',
        response: {
          body: JSON.stringify([groupDTO]),
        },
      },
      {
        pathname: `/api/groups/${group.id}`,
        response: async () => {
          return {
            body: JSON.stringify(groupDTO),
          };
        },
      },
    ]);

    render(
      <Provider store={store}>
        <Router initialEntries={['/parc-de-logements']}>
          <Route path="/parc-de-logements" component={HousingListView} />
          <Route path="/groupes/:id" component={GroupView} />
        </Router>
      </Provider>,
    );

    const checkboxes = await within(
      await screen.findByTestId('housing-table'),
    ).findAllByRole('checkbox');
    const [checkAll] = checkboxes;
    await user.click(checkAll);
    const addGroupHousing = await screen.findByText('Ajouter dans un groupe');
    await user.click(addGroupHousing);
    const modal = await screen.findByRole('dialog');
    const createGroup = await within(modal).findByText(
      /^Créer un nouveau groupe/,
    );
    await user.click(createGroup);
    const groupName = await within(modal).findByLabelText('Nom du groupe');
    await user.type(groupName, 'My group');
    const groupDescription = await within(modal).findByLabelText('Description');
    await user.type(groupDescription, 'My group description');
    const confirm = await within(modal).findByRole('button', {
      name: /^Confirmer/,
    });
    await user.click(confirm);

    const alert = await screen.findByText(
      'Votre nouveau groupe a bien été créé et les logements sélectionnés ont bien été ajoutés.',
    );
    expect(alert).toBeVisible();
  });

  test('should create the group immediately and add the housing later', async () => {
    const group = genGroup();
    const housingCount = 10;
    mockRequests([
      ...defaultMatches.filter(
        (match) => !match.pathname.startsWith('/api/housing'),
      ),
      {
        pathname: '/api/housing',
        method: 'POST',
        response: {
          body: JSON.stringify(
            genPaginatedResult(
              new Array(housingCount).fill('0').map(() => genHousing()),
            ),
          ),
          status: 200,
        },
      },
      {
        pathname: '/api/housing/count',
        method: 'POST',
        response: {
          body: JSON.stringify({ housing: housingCount, owners: 1 }),
        },
      },
      {
        pathname: '/api/groups',
        method: 'POST',
        response: {
          status: 202,
          body: JSON.stringify(group),
        },
      },
      {
        pathname: `/api/groups/${group.id}`,
        response: async () => {
          return {
            body: JSON.stringify(group),
          };
        },
      },
    ]);

    render(
      <Provider store={store}>
        <Router initialEntries={['/parc-de-logements']}>
          <Route path="/parc-de-logements" component={HousingListView} />
          <Route path="/groupes/:id" component={GroupView} />
        </Router>
      </Provider>,
    );

    const checkboxes = await within(
      await screen.findByTestId('housing-table'),
    ).findAllByRole('checkbox');
    const [checkAll] = checkboxes;
    await user.click(checkAll);
    const addGroupHousing = await screen.findByText('Ajouter dans un groupe');
    await user.click(addGroupHousing);
    const modal = await screen.findByRole('dialog');
    const createGroup = await within(modal).findByText(
      /^Créer un nouveau groupe/,
    );
    await user.click(createGroup);
    const groupName = await within(modal).findByLabelText('Nom du groupe');
    await user.type(groupName, 'My group');
    const groupDescription = await within(modal).findByLabelText('Description');
    await user.type(groupDescription, 'My group description');
    const confirm = await within(modal).findByText('Confirmer');
    await user.click(confirm);

    const alert = await screen.findByText(
      'Votre nouveau groupe a bien été créé. Les logements vont être ajoutés au fur et à mesure...',
    );
    expect(alert).toBeVisible();
  });

  describe('Housing tabs', () => {
    it('should select a default tab', async () => {
      mockRequests(defaultMatches);

      render(
        <Provider store={store}>
          <Router>
            <HousingListView />
          </Router>
        </Provider>,
      );

      const tab = await screen.findByRole('tab', { selected: true });
      expect(tab).toHaveTextContent(/^Tous/);
    });

    it('should open another tab', async () => {
      const housing: Housing = {
        ...genHousing(),
        status: HousingStatus.Waiting,
      };
      mockRequests([
        ...defaultMatches.slice(1),
        {
          pathname: '/api/housing',
          method: 'POST',
          response: {
            body: JSON.stringify([housing]),
          },
        },
      ]);

      render(
        <Provider store={store}>
          <Router>
            <HousingListView />
          </Router>
        </Provider>,
      );

      const tab = await screen.findByRole('tab', {
        selected: false,
        name: /^En attente de retour/,
      });
      await user.click(tab);
      expect(tab).toHaveAttribute('aria-selected', 'true');
    });
  });
});<|MERGE_RESOLUTION|>--- conflicted
+++ resolved
@@ -352,11 +352,7 @@
       await user.click(button);
       const modal = await screen.findByRole('dialog');
       const input = await within(modal).findByLabelText(
-<<<<<<< HEAD
-        'Identifiant du logement (obligatoire)',
-=======
         /^Identifiant du logement/,
->>>>>>> 72abb5b6
       );
       await user.type(input, datafoncierHousing.idlocal);
       await user.click(within(modal).getByText('Confirmer'));
@@ -413,11 +409,7 @@
       await user.click(button);
       const modal = await screen.findByRole('dialog');
       const input = await within(modal).findByLabelText(
-<<<<<<< HEAD
-        'Identifiant du logement (obligatoire)',
-=======
         /^Identifiant du logement/,
->>>>>>> 72abb5b6
       );
       await user.type(input, localId);
       await user.click(within(modal).getByText('Confirmer'));
@@ -463,11 +455,7 @@
       await user.click(button);
       const modal = await screen.findByRole('dialog');
       const input = await within(modal).findByLabelText(
-<<<<<<< HEAD
-        'Identifiant du logement (obligatoire)',
-=======
         /^Identifiant du logement/,
->>>>>>> 72abb5b6
       );
       await user.type(input, datafoncierHousing.idlocal);
       await user.click(within(modal).getByText('Confirmer'));
