--- conflicted
+++ resolved
@@ -1,8 +1,4 @@
-<<<<<<< HEAD
-import React, { useState } from 'react';
-=======
 import React from 'react';
->>>>>>> 5cfe42eb
 import {
   Button,
   ButtonGroup,
@@ -12,25 +8,8 @@
   Text,
   Title,
 } from '@dataesr/react-dsfr';
-<<<<<<< HEAD
-import HousingList, {
-  HousingDisplayKey,
-} from '../../components/HousingList/HousingList';
-import { createCampaign } from '../../store/actions/campaignAction';
-import CampaignCreationModal from '../../components/modals/CampaignCreationModal/CampaignCreationModal';
 
 import HousingFiltersBadges from '../../components/HousingFiltersBadges/HousingFiltersBadges';
-
-import { CampaignKinds } from '../../models/Campaign';
-import {
-  HousingSort,
-  HousingUpdate,
-  SelectedHousing,
-} from '../../models/Housing';
-=======
-
-import HousingFiltersBadges from '../../components/HousingFiltersBadges/HousingFiltersBadges';
->>>>>>> 5cfe42eb
 import { useMatomo } from '@datapunt/matomo-tracker-react';
 
 import {
@@ -43,162 +22,20 @@
 import { useAppDispatch, useAppSelector } from '../../hooks/useStore';
 import HousingListFiltersSidemenu from '../../components/HousingListFilters/HousingListFiltersSidemenu';
 import classNames from 'classnames';
-<<<<<<< HEAD
-import { displayCount } from '../../utils/stringUtils';
-import { filterCount, hasPerimetersFilter } from '../../models/HousingFilters';
-import GeoPerimetersModalLink from '../../components/modals/GeoPerimetersModal/GeoPerimetersModalLink';
-import { useListGeoPerimetersQuery } from '../../services/geo.service';
-import {
-  excludeWith,
-  includeExcludeWith,
-  includeWith,
-} from '../../utils/arrayUtils';
-import { GeoPerimeter } from '../../models/GeoPerimeter';
-import Label from '../../components/Label/Label';
-import { useSelection } from '../../hooks/useSelection';
-import HousingListEditionSideMenu from '../../components/HousingEdition/HousingListEditionSideMenu';
-import { useHousingList } from '../../hooks/useHousingList';
-import housingSlice from '../../store/reducers/housingReducer';
-import {
-  useCountHousingQuery,
-  useUpdateHousingListMutation,
-} from '../../services/housing.service';
-import Alert from '../../components/Alert/Alert';
-import fp from 'lodash/fp';
-=======
 import { filterCount } from '../../models/HousingFilters';
 import housingSlice from '../../store/reducers/housingReducer';
 import HousingListTabs from './HousingListTabs';
 import HousingListMap from './HousingListMap';
->>>>>>> 5cfe42eb
 
 const HousingListView = () => {
   useDocumentTitle('Parc de logements');
   const dispatch = useAppDispatch();
   const { trackEvent } = useMatomo();
   const { onResetFilters, setExpand, filters } = useFilters();
-<<<<<<< HEAD
-  const { data: perimeters } = useListGeoPerimetersQuery();
-
-  const [isCreateModalOpen, setIsCreateModalOpen] = useState(false);
-
-  const [mapViewState, setMapViewState] = useState<MapProps['viewState']>();
-
-  function onMove(viewState: ViewState): void {
-    setMapViewState(viewState);
-  }
-
-  const { pagination, sort, view } = useAppSelector((state) => state.housing);
-
-  const { data } = useCountHousingQuery(
-    fp.pick([
-      'establishmentIds',
-      'dataYearsIncluded',
-      'dataYearsExcluded',
-      'status',
-      'campaignIds',
-      'occupancies',
-    ])(filters)
-  );
-  const totalCount = data?.housing ?? 0;
-
-  const { data: count, isLoading: isCounting } = useCountHousingQuery(filters);
-  const filteredCount = count?.housing ?? 0;
-  const filteredOwnerCount = count?.owners ?? 0;
-
-  const { paginatedHousing } = useHousingList({
-    filters,
-    pagination,
-    sort,
-  });
-
-  const { selectedCount, selected, setSelected } = useSelection(filteredCount);
-
-  const [
-    updateHousingList,
-    { isSuccess: isUpdateSuccess, data: updatedCount },
-  ] = useUpdateHousingListMutation();
-  const [updatingSelectedHousing, setUpdatingSelectedHousing] = useState<
-    SelectedHousing | undefined
-  >();
-
-  const { changeFilters, changePagination, changeSort, changeView } =
-    housingSlice.actions;
-
-  const perimetersIncluded = filters.geoPerimetersIncluded?.length
-    ? includeExcludeWith<GeoPerimeter, 'kind'>(
-        filters.geoPerimetersIncluded,
-        filters.geoPerimetersExcluded ?? [],
-        (perimeter) => perimeter.kind
-      )(perimeters ?? [])
-    : [];
-
-  const perimetersExcluded = filters.geoPerimetersExcluded?.length
-    ? includeWith<GeoPerimeter, 'kind'>(
-        filters.geoPerimetersExcluded ?? [],
-        (perimeter) => perimeter.kind
-      )(perimeters ?? [])
-    : [];
-
-  const remainingPerimeters = excludeWith<GeoPerimeter, 'kind'>(
-    [...perimetersIncluded, ...perimetersExcluded].map((p) => p.kind),
-    (perimeter) => perimeter.kind
-  )(perimeters ?? []);
-
-  const create = () => {
-    trackEvent({
-      category: TrackEventCategories.HousingList,
-      action: TrackEventActions.HousingList.CreateCampaign,
-      value: selectedCount,
-    });
-    setIsCreateModalOpen(true);
-  };
-
-  const onSubmitCampaignCreation = (campaignTitle?: string) => {
-    if (campaignTitle) {
-      trackEvent({
-        category: TrackEventCategories.HousingList,
-        action: TrackEventActions.HousingList.SaveCampaign,
-        value: selectedCount,
-      });
-      dispatch(
-        createCampaign(
-          {
-            kind: CampaignKinds.Initial,
-            filters,
-            title: campaignTitle,
-          },
-          selected.all,
-          selected.ids
-        )
-      );
-    }
-  };
-
-  const submitSelectedHousingUpdate = async (housingUpdate: HousingUpdate) => {
-    trackEvent({
-      category: TrackEventCategories.HousingList,
-      action: TrackEventActions.HousingList.UpdateHousing,
-      value: selectedCount,
-    });
-    await updateHousingList({
-      housingUpdate,
-      allHousing: selected.all,
-      housingIds: selected.ids,
-      filters,
-    });
-    setUpdatingSelectedHousing(undefined);
-  };
-
-  const onSort = (sort: HousingSort) => {
-    dispatch(changeSort(sort));
-  };
-=======
 
   const { view } = useAppSelector((state) => state.housing);
 
   const { changeFilters, changeView } = housingSlice.actions;
->>>>>>> 5cfe42eb
 
   const removeFilter = (removedFilter: any) => {
     dispatch(
@@ -222,27 +59,6 @@
     );
   };
 
-<<<<<<< HEAD
-  function housingCount(): string {
-    if (isCounting) {
-      return 'Comptage des logements...';
-    }
-    const items = displayCount(
-      totalCount,
-      'logement',
-      true,
-      filteredCount
-    ).split(' ');
-    items.splice(
-      2,
-      0,
-      `(${displayCount(filteredOwnerCount, 'propriétaire', false)})`
-    );
-    return items.join(' ');
-  }
-
-=======
->>>>>>> 5cfe42eb
   return (
     <>
       <HousingListFiltersSidemenu />
@@ -257,184 +73,6 @@
         </Container>
       </div>
       <Container as="section" spacing="py-4w mb-4w">
-<<<<<<< HEAD
-        {paginatedHousing && (
-          <>
-            <Row>
-              <Col n="6">
-                <div className="d-flex">
-                  <AppSearchBar
-                    onSearch={searchWithQuery}
-                    initialQuery={filters.query}
-                    placeholder="Rechercher (propriétaire, invariant, ref. cadastrale...)"
-                  />
-                  <Button
-                    title="Filtrer"
-                    icon="ri-filter-fill"
-                    secondary
-                    className="fr-ml-1w"
-                    onClick={() => setExpand(true)}
-                    data-testid="filter-button"
-                  >
-                    Filtrer ({filterCount(filters)})
-                  </Button>
-                </div>
-              </Col>
-
-              <Col>
-                <ButtonGroup isInlineFrom="sm" size="md" align="right">
-                  <Button
-                    title="Vue liste"
-                    tertiary
-                    onClick={() => {
-                      trackEvent({
-                        category: TrackEventCategories.HousingList,
-                        action: TrackEventActions.HousingList.ListView,
-                      });
-                      dispatch(changeView('list'));
-                    }}
-                    className={classNames('fr-mr-0', 'color-black-50', {
-                      'bg-950': view !== 'list',
-                    })}
-                  >
-                    Tableau
-                  </Button>
-                  <Button
-                    title="Vue carte"
-                    tertiary
-                    onClick={() => {
-                      trackEvent({
-                        category: TrackEventCategories.HousingList,
-                        action: TrackEventActions.HousingList.MapView,
-                      });
-                      dispatch(changeView('map'));
-                    }}
-                    className={classNames('fr-ml-0', 'color-black-50', {
-                      'bg-950': view !== 'map',
-                    })}
-                  >
-                    Cartographie
-                  </Button>
-                </ButtonGroup>
-              </Col>
-            </Row>
-
-            <HousingFiltersBadges
-              filters={filters}
-              onChange={(values) => removeFilter(values)}
-              onReset={onResetFilters}
-            />
-
-            {isUpdateSuccess && (
-              <Alert
-                type="success"
-                title={`La mise à jour groupée de ${updatedCount} logements a bien été enregistrée`}
-                description="Les informations saisies ont bien été appliquées aux logements sélectionnés"
-                closable
-                className="fr-mb-2w"
-              />
-            )}
-
-            <Text spacing="mb-2w">
-              {housingCount()}
-              {view === 'map' && (
-                <div className="d-inline-block fr-ml-2w">
-                  <GeoPerimetersModalLink />
-                </div>
-              )}
-            </Text>
-
-            {view === 'map' ? (
-              <>
-                <Label spacing="mb-1w">
-                  Les nombres affichés dans les cercles correspondent aux
-                  nombres d'immeubles.
-                </Label>
-                <Map
-                  housingList={paginatedHousing.entities}
-                  hasPerimetersFilter={hasPerimetersFilter(filters)}
-                  perimeters={remainingPerimeters}
-                  perimetersIncluded={perimetersIncluded}
-                  perimetersExcluded={perimetersExcluded}
-                  onMove={onMove}
-                  viewState={mapViewState}
-                />
-              </>
-            ) : (
-              paginatedHousing.entities.length > 0 && (
-                <HousingList
-                  filteredCount={filteredCount}
-                  housingList={paginatedHousing.entities}
-                  pagination={pagination}
-                  onChangePagination={(page, perPage) =>
-                    dispatch(changePagination({ page, perPage }))
-                  }
-                  filters={filters}
-                  displayKind={HousingDisplayKey.Housing}
-                  onSelectHousing={setSelected}
-                  onSort={onSort}
-                >
-                  <SelectableListHeader
-                    entity="logement"
-                    default={
-                      <Help className="fr-mb-2w fr-py-2w">
-                        <b>Sélectionnez</b> les logements que vous souhaitez
-                        cibler, puis cliquez sur <b>Créer une campagne</b>.
-                      </Help>
-                    }
-                  >
-                    <SelectableListHeaderActions>
-                      {filteredCount > 0 && (
-                        <Row justifyContent="right">
-                          {selectedCount > 1 && (
-                            <Button
-                              title="Mise à jour groupée  "
-                              onClick={() =>
-                                setUpdatingSelectedHousing(selected)
-                              }
-                              secondary
-                              className="fr-mr-1w"
-                            >
-                              Mise à jour groupée
-                            </Button>
-                          )}
-                          <Button
-                            title="Créer une campagne"
-                            onClick={() => create()}
-                            data-testid="create-campaign-button"
-                          >
-                            Créer une campagne
-                          </Button>
-                          {isCreateModalOpen && (
-                            <CampaignCreationModal
-                              housingCount={selectedCount}
-                              filters={filters}
-                              housingExcudedCount={
-                                filteredCount - selectedCount
-                              }
-                              onSubmit={(campaignTitle?: string) =>
-                                onSubmitCampaignCreation(campaignTitle)
-                              }
-                              onClose={() => setIsCreateModalOpen(false)}
-                            />
-                          )}
-                          <HousingListEditionSideMenu
-                            housingCount={selectedCount}
-                            open={!!updatingSelectedHousing}
-                            onSubmit={submitSelectedHousingUpdate}
-                            onClose={() =>
-                              setUpdatingSelectedHousing(undefined)
-                            }
-                          />
-                        </Row>
-                      )}
-                    </SelectableListHeaderActions>
-                  </SelectableListHeader>
-                </HousingList>
-              )
-            )}
-          </>
-=======
         <Row>
           <Col n="6">
             <div className="d-flex">
@@ -504,7 +142,6 @@
           <HousingListMap filters={filters} />
         ) : (
           <HousingListTabs filters={filters} />
->>>>>>> 5cfe42eb
         )}
       </Container>
     </>
