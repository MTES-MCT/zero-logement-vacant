--- conflicted
+++ resolved
@@ -1,44 +1,15 @@
 import React, { useEffect, useState } from 'react';
-<<<<<<< HEAD
-import { Alert, Button, Col, Container, Notice, Row, Text, Title } from '@dataesr/react-dsfr';
+import { Alert, Button, Col, Container, Row, Text, Title } from '@dataesr/react-dsfr';
 import { useDispatch, useSelector } from 'react-redux';
 import { ApplicationState } from '../../store/reducers/applicationReducers';
 import HousingListFilter from './HousingListFilter';
 import HousingList, { HousingDisplayKey } from '../../components/HousingList/HousingList';
 import { changeHousingFiltering, changeHousingPagination } from '../../store/actions/housingAction';
-=======
-import {
-    Alert,
-    Button,
-    Col,
-    Container,
-    Row,
-    Text,
-    Title
-} from '@dataesr/react-dsfr';
-import { useDispatch, useSelector } from 'react-redux';
-import { ApplicationState } from '../../store/reducers/applicationReducers';
-import HousingListFilter from './HousingListFilter';
-import HousingList, {
-    HousingDisplayKey
-} from '../../components/HousingList/HousingList';
-import {
-    changeHousingFiltering,
-    changeHousingPagination
-} from '../../store/actions/housingAction';
->>>>>>> 0a00cda4
 import { createCampaign } from '../../store/actions/campaignAction';
-import CampaignCreationModal
-    from '../../components/modals/CampaignCreationModal/CampaignCreationModal';
+import CampaignCreationModal from '../../components/modals/CampaignCreationModal/CampaignCreationModal';
 import AppBreadcrumb from '../../components/AppBreadcrumb/AppBreadcrumb';
-<<<<<<< HEAD
 import HousingFiltersBadges from '../../components/HousingFiltersBadges/HousingFiltersBadges';
 import { CampaignKinds } from '../../models/Campaign';
-=======
-import HousingFiltersBadges
-    from '../../components/HousingFiltersBadges/HousingFiltersBadges';
-import { DraftCampaign } from '../../models/Campaign';
->>>>>>> 0a00cda4
 import { useLocation } from 'react-router-dom';
 import { SelectedHousing, selectedHousingCount } from '../../models/Housing';
 import { initialHousingFilters } from '../../store/reducers/housingReducer';
@@ -46,20 +17,11 @@
 import { format } from 'date-fns';
 import { hideLoading, showLoading } from 'react-redux-loading-bar';
 import { useMatomo } from '@datapunt/matomo-tracker-react';
-<<<<<<< HEAD
 import { TrackEventActions, TrackEventCategories } from '../../models/TrackEvent';
-import AppSearchBar from "../../components/AppSearchBar/AppSearchBar";
-=======
-import {
-    TrackEventActions,
-    TrackEventCategories
-} from '../../models/TrackEvent';
-import AppSearchBar from "../../components/AppSearchBar/AppSearchBar";
-import HousingListHeader from "../../components/HousingList/HousingListHeader";
-import HousingListHeaderActions
-    from "../../components/HousingList/HousingListHeaderActions";
-import Help from "../../components/Help/Help";
->>>>>>> 0a00cda4
+import AppSearchBar from '../../components/AppSearchBar/AppSearchBar';
+import HousingListHeader from '../../components/HousingList/HousingListHeader';
+import HousingListHeaderActions from '../../components/HousingList/HousingListHeaderActions';
+import Help from '../../components/Help/Help';
 
 const HousingListView = () => {
 
@@ -217,50 +179,11 @@
                                closable/>
                         }
                         {!hasSelected() &&
-<<<<<<< HEAD
-                          <Notice
-                            title="Sélectionnez les logements que vous souhaitez cibler, puis cliquez sur Créer la campagne ou sur Exporter"/>
-                        }
-                        {!paginatedHousing.loading &&
-                        <Row alignItems="middle" className="fr-py-1w">
-                            <Col>
-                                {displayCount(paginatedHousing.totalCount, 'logement', true, paginatedHousing.entities.length)}
-                            </Col>
-                            <Col>
-                                <AppSearchBar onSearch={searchWithQuery} initialQuery={filters.query} />
-                            </Col>
-                            {paginatedHousing.totalCount > 0 &&
-                                <Col>
-                                    <Button title="Créer la campagne"
-                                            onClick={() => create()}
-                                            data-testid="create-campaign-button"
-                                            className="float-right">
-                                        Créer la campagne
-                                    </Button>
-                                    <Button title="Exporter"
-                                            secondary
-                                            onClick={() => exportHousing()}
-                                            data-testid="export-campaign-button"
-                                            className="float-right fr-mr-2w">
-                                        Exporter (.csv)
-                                    </Button>
-                                    {isCreateModalOpen &&
-                                    <CampaignCreationModal
-                                        housingCount={selectedHousingCount(selectedHousing, paginatedHousing.totalCount)}
-                                        filters={filters}
-                                        housingExcudedCount={paginatedHousing.totalCount - selectedHousingCount(selectedHousing, paginatedHousing.totalCount)}
-                                        onSubmit={(campaignTitle?: string) => onSubmitCampaignCreation(campaignTitle)}
-                                        onClose={() => setIsCreateModalOpen(false)}/>}
-                                </Col>
-                            }
-                        </Row>
-=======
                             <Help>
                                 <b>Sélectionnez</b> les logements que vous souhaitez
                                 cibler, puis cliquez sur <b>Créer la campagne</b> ou
                                 sur <b>Exporter</b>.
                             </Help>
->>>>>>> 0a00cda4
                         }
                         <HousingList paginatedHousing={paginatedHousing}
                                      onChangePagination={(page, perPage) => dispatch(changeHousingPagination(page, perPage))}
@@ -292,10 +215,12 @@
                                               Créer la campagne
                                           </Button>
                                           {isCreateModalOpen &&
-                                            <CampaignCreationModal
-                                              housingCount={selectedHousingCount(selectedHousing, paginatedHousing.totalCount)}
-                                              onSubmit={(draftCampaign: DraftCampaign) => onSubmitDraftCampaign(draftCampaign)}
-                                              onClose={() => setIsCreateModalOpen(false)}/>
+                                              <CampaignCreationModal
+                                                  housingCount={selectedHousingCount(selectedHousing, paginatedHousing.totalCount)}
+                                                  filters={filters}
+                                                  housingExcudedCount={paginatedHousing.totalCount - selectedHousingCount(selectedHousing, paginatedHousing.totalCount)}
+                                                  onSubmit={(campaignTitle?: string) => onSubmitCampaignCreation(campaignTitle)}
+                                                  onClose={() => setIsCreateModalOpen(false)}/>}
                                           }
                                       </Row>
                                     }
