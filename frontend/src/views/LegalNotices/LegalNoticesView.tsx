--- conflicted
+++ resolved
@@ -22,16 +22,10 @@
             Direction de l’habitat, de l’urbanisme et des paysages (DHUP)
           </Text>
           <Text spacing="mb-0">1 place Carpeaux, 92800 Puteaux, France</Text>
-          <Text>+33 1 40 81 21 22</Text>
-<<<<<<< HEAD
-          <Text>Directrice de publication : Stéphanie Dupuy-Lyon</Text>
-=======
-          <Text>
+          <Text>+33 1 40 81 21 22</Text><Text>
             Directeur de publication : Damien Botteghi, directeur de l'Habitat,
             de l'Urbanisme et des Paysages
           </Text>
->>>>>>> 6fd880a4
-
           <Title as="h3" spacing="mt-4w">
             Prestataire d’hébergement
           </Title>
