--- conflicted
+++ resolved
@@ -8,13 +8,9 @@
 import Stack from '@mui/material/Stack';
 import { yupResolver } from '@hookform/resolvers/yup';
 import { FormProvider, useForm } from 'react-hook-form';
-<<<<<<< HEAD
-import { object, string, type InferType } from 'yup';
-=======
-import { type InferType, object, string } from 'yup';
->>>>>>> a3ddc3ba
 import { useLocation, useNavigate } from 'react-router-dom';
 import { useState } from 'react';
+import * as yup from 'yup';
 
 import AppTextInputNext from '~/components/_app/AppTextInput/AppTextInputNext';
 import { useDocumentTitle } from '~/hooks/useDocumentTitle';
@@ -23,14 +19,14 @@
 import Image from '~/components/Image/Image';
 import securityIcon from '~/assets/images/building.svg';
 
-const schema = object({
-  code: string()
+const schema = yup.object({
+  code: yup.string()
     .required('Veuillez renseigner le code de vérification.')
     .length(6, 'Le code doit contenir 6 chiffres')
     .matches(/^\d{6}$/, 'Le code doit contenir uniquement des chiffres')
 });
 
-type FormSchema = InferType<typeof schema>;
+type FormSchema = yup.InferType<typeof schema>;
 
 interface TwoFactorState {
   email: string;
