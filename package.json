--- conflicted
+++ resolved
@@ -54,19 +54,6 @@
     "@types/node": "20.19.10",
     "@types/react": "18.3.23",
     "@types/react-dom": "18.3.7",
-<<<<<<< HEAD
-    "@typescript-eslint/eslint-plugin": "8.46.2",
-    "@typescript-eslint/parser": "8.46.2",
-    "@vitejs/plugin-react": "4.7.0",
-    "@vitejs/plugin-react-swc": "3.11.0",
-    "@vitest/coverage-v8": "3.2.4",
-    "@vitest/ui": "3.2.4",
-    "clever-tools": "4.4.0",
-    "cypress": "14.5.4",
-    "eslint": "9.38.0",
-    "eslint-config-prettier": "10.1.8",
-    "eslint-plugin-cypress": "5.2.0",
-=======
     "@typescript-eslint/eslint-plugin": "^8.46.2",
     "@typescript-eslint/parser": "^8.46.2",
     "@vitejs/plugin-react": "^4.7.0",
@@ -78,7 +65,6 @@
     "eslint": "^9.38.0",
     "eslint-config-prettier": "^10.1.8",
     "eslint-plugin-cypress": "^5.2.0",
->>>>>>> 0f7fbffd
     "eslint-plugin-import": "2.32.0",
     "eslint-plugin-jest": "29.0.1",
     "eslint-plugin-jsx-a11y": "6.10.2",
@@ -93,17 +79,10 @@
     "jest-environment-node": "29.7.0",
     "jest-util": "30.0.5",
     "jiti": "2.5.1",
-<<<<<<< HEAD
-    "lint-staged": "13.3.0",
-    "madr": "4.0.0",
-    "node-talisman": "1.29.22",
-    "npq": "3.15.2",
-=======
     "lint-staged": "^13.3.0",
     "madr": "^4.0.0",
     "node-talisman": "^1.29.22",
     "npq": "^3.15.2",
->>>>>>> 0f7fbffd
     "nx": "22.0.3",
     "prettier": "3.6.2",
     "react-refresh": "0.17.0",
@@ -129,11 +108,7 @@
     "react": "18.3.1",
     "react-dom": "18.3.1",
     "react-router-dom": "6.30.1",
-<<<<<<< HEAD
-    "tslib": "2.8.1"
-=======
     "tslib": "^2.8.1"
->>>>>>> 0f7fbffd
   },
   "dependenciesMeta": {
     "@parcel/watcher": {
