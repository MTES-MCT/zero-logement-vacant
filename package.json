{
  "name": "zero-logement-vacant",
  "version": "1.0.0",
  "description": "Zéro Logement Vacant",
  "main": "server/index.ts",
  "scripts": {
    "frontend:build": "npm --prefix frontend install && npm run --prefix frontend build",
    "frontend:start": "npm --prefix frontend start",
    "frontend:lint": "npm --prefix frontend run lint",
    "frontend:test": "npm --prefix frontend test",
    "server-local": "npm run migrate-latest && ts-node-dev --respawn --transpile-only -r dotenv/config server/index.ts",
    "start-local": "run-p frontend:start server-local",
    "prebuild": "ts-node database/procedures/register-procedures.ts",
    "build": "npm run migrate-latest && tsc && npm run frontend:build",
    "start": "node ./dist/server/index.js",
    "test": "jest --maxWorkers=1",
    "test:database": "cd database && jest --run-in-band --test-timeout=30000",
    "lint": "eslint . --ext .js,.ts",
    "migrate-list": "knex migrate:list --knexfile=./server/knex.ts",
    "migrate-latest": "knex migrate:latest --knexfile=./server/knex.ts",
    "migrate-rollback-one": "knex migrate:down --knexfile=./server/knex.ts",
    "migrate-rollback-all": "knex migrate:rollback --all --knexfile=./server/knex.ts",
    "seed": "knex seed:run --knexfile=./server/knex.ts"
  },
  "keywords": [],
  "author": "",
  "license": "MIT",
  "engines": {
    "node": ">=16",
    "npm": ">=8"
  },
  "dependencies": {
    "@adobe/node-fetch-retry": "^2.2.0",
    "@faker-js/faker": "^8.2.0",
    "@getbrevo/brevo": "^1.0.1",
    "@godaddy/terminus": "^4.12.1",
    "@jest-mock/express": "^1.4.5",
    "@sendinblue/client": "^3.3.1",
    "@sentry/integrations": "^7.77.0",
    "@sentry/node": "^7.77.0",
    "@wecre8websites/sendinblue-tracker": "^1.0.6",
    "async": "^3.2.4",
    "bcryptjs": "^2.4.3",
    "cli-progress": "^3.12.0",
    "compose-middleware": "^5.0.1",
    "convict": "^6.2.4",
    "convict-format-with-validator": "^6.2.0",
    "cors": "^2.8.5",
    "csv-parse": "^5.5.2",
    "date-fns": "^2.30.0",
    "dotenv": "^10.0.0",
    "download": "^8.0.0",
    "exceljs": "^4.3.0",
    "express": "^4.18.2",
    "express-async-errors": "^3.1.1",
    "express-fileupload": "^1.4.0",
    "express-jwt": "^8.4.1",
    "express-rate-limit": "^6.11.2",
    "express-validator": "^6.15.0",
    "form-data": "^4.0.0",
    "helmet": "^5.1.1",
    "highland": "^2.13.5",
    "jest": "^29.7.0",
    "jest-fetch-mock": "^3.0.3",
    "joi": "^17.11.0",
    "JSONStream": "^1.3.5",
    "jsonwebtoken": "^9.0.0",
    "knex": "^2.4.2",
    "lodash": "^4.17.21",
    "memoizee": "^0.4.15",
<<<<<<< HEAD
    "node-fetch": "^2.6.11",
    "nodemailer": "^6.9.7",
=======
    "node-fetch": "^2.7.0",
    "nodemailer": "^6.9.3",
>>>>>>> 95453a68
    "pg": "^8.11.0",
    "pg-query-stream": "^4.5.0",
    "pino": "^8.16.1",
    "pino-pretty": "^10.2.3",
    "proj4": "^2.9.0",
    "randomstring": "^1.3.0",
    "shpjs": "^4.0.4",
    "sib-api-v3-typescript": "^2.2.2",
    "ts-essentials": "^9.4.1",
    "ts-node": "^10.9.1",
    "typescript": "^4.9.5",
    "unzip-stream": "^0.3.1",
    "wuzzy": "^0.1.8"
  },
  "devDependencies": {
    "@types/async": "^3.2.20",
    "@types/bcryptjs": "^2.4.2",
    "@types/cli-progress": "^3.11.0",
    "@types/convict": "^6.1.1",
    "@types/convict-format-with-validator": "^6.0.2",
    "@types/cors": "^2.8.12",
    "@types/download": "^8.0.2",
    "@types/express": "^4.17.13",
    "@types/express-fileupload": "^1.4.1",
    "@types/geojson": "^7946.0.10",
    "@types/highland": "^2.12.14",
    "@types/jest": "^29.2.4",
    "@types/jsonstream": "^0.8.31",
    "@types/jsonwebtoken": "^8.5.5",
    "@types/lodash": "^4.14.191",
    "@types/memoizee": "^0.4.8",
    "@types/node": "^16.11.45",
    "@types/node-fetch": "^2.5.12",
    "@types/nodemailer": "^6.4.4",
    "@types/proj4": "^2.5.2",
    "@types/randomstring": "^1.1.8",
    "@types/shpjs": "^3.4.1",
    "@types/stream-json": "^1.7.3",
    "@types/supertest": "^2.0.12",
    "@types/unzip-stream": "^0.3.1",
    "@types/uuid": "^8.3.4",
    "@types/validator": "^13.7.7",
    "@types/wuzzy": "^0.1.0",
    "@typescript-eslint/eslint-plugin": "^5.54.0",
    "@typescript-eslint/parser": "^5.54.0",
    "eslint": "^8.35.0",
    "eslint-config-prettier": "^8.6.0",
    "husky": "^8.0.2",
    "jest-extended": "^3.2.4",
    "jest-sorted": "^1.0.14",
    "lint-staged": "^13.1.2",
    "nodemailer-mock": "^2.0.1",
    "npm-run-all": "^4.1.5",
    "prettier": "2.8.0",
    "supertest": "^6.2.4",
    "ts-jest": "^29.0.3",
    "ts-node-dev": "^1.1.8",
    "type-fest": "^3.5.0",
    "uuid": "^8.3.2"
  }
}<|MERGE_RESOLUTION|>--- conflicted
+++ resolved
@@ -68,13 +68,8 @@
     "knex": "^2.4.2",
     "lodash": "^4.17.21",
     "memoizee": "^0.4.15",
-<<<<<<< HEAD
-    "node-fetch": "^2.6.11",
+    "node-fetch": "^2.7.0",
     "nodemailer": "^6.9.7",
-=======
-    "node-fetch": "^2.7.0",
-    "nodemailer": "^6.9.3",
->>>>>>> 95453a68
     "pg": "^8.11.0",
     "pg-query-stream": "^4.5.0",
     "pino": "^8.16.1",
