--- conflicted
+++ resolved
@@ -19,17 +19,6 @@
 
 export type PrecisionCategory = (typeof PRECISION_CATEGORY_VALUES)[number];
 
-<<<<<<< HEAD
-export interface Precision {
-  id: string;
-  category: PrecisionCategory;
-  label: string;
-}
-
-type Kind = 'mechanism' | 'blockingPoint' | 'evolution';
-
-=======
->>>>>>> 964ed02b
 export const PRECISION_MECHANISM_CATEGORY_VALUES: ReadonlyArray<PrecisionCategory> =
   [
     'dispositifs-incitatifs',
@@ -46,16 +35,6 @@
 export const PRECISION_EVOLUTION_CATEGORY_VALUES: ReadonlyArray<PrecisionCategory> =
   ['travaux', 'occupation', 'mutation'];
 
-<<<<<<< HEAD
-const kinds: Record<Kind, readonly PrecisionCategory[]> = {
-  mechanism: PRECISION_MECHANISM_CATEGORY_VALUES,
-  blockingPoint: PRECISION_BLOCKING_POINT_CATEGORY_VALUES,
-  evolution: PRECISION_EVOLUTION_CATEGORY_VALUES,
-};
-
-export function filterByKind(precisions: Precision[], kind: Kind): Precision[] {
-  return precisions.filter(precision => kinds[kind].includes(precision.category));
-=======
 export function isPrecisionMechanismCategory(
   category: PrecisionCategory
 ): category is (typeof PRECISION_MECHANISM_CATEGORY_VALUES)[number] {
@@ -72,5 +51,16 @@
   category: PrecisionCategory
 ): category is (typeof PRECISION_EVOLUTION_CATEGORY_VALUES)[number] {
   return PRECISION_EVOLUTION_CATEGORY_VALUES.includes(category);
->>>>>>> 964ed02b
+}
+
+type Kind = 'mechanism' | 'blockingPoint' | 'evolution';
+
+const kinds: Record<Kind, readonly PrecisionCategory[]> = {
+  mechanism: PRECISION_MECHANISM_CATEGORY_VALUES,
+  blockingPoint: PRECISION_BLOCKING_POINT_CATEGORY_VALUES,
+  evolution: PRECISION_EVOLUTION_CATEGORY_VALUES,
+};
+
+export function filterByKind(precisions: Precision[], kind: Kind): Precision[] {
+  return precisions.filter(precision => kinds[kind].includes(precision.category));
 }