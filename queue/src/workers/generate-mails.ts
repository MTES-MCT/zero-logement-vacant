import { GetObjectCommand } from '@aws-sdk/client-s3';
import { Upload } from '@aws-sdk/lib-storage';
import { getSignedUrl } from '@aws-sdk/s3-request-presigner';
import archiver from 'archiver';
import async from 'async';
import { Worker, WorkerOptions } from 'bullmq';
import { parseRedisUrl } from 'parse-redis-url-simple';
import { Readable } from 'node:stream';

import { createSDK } from '@zerologementvacant/api-sdk';
import { DRAFT_TEMPLATE_FILE, DraftData, pdf } from '@zerologementvacant/draft';
import { getAddress, replaceVariables } from '@zerologementvacant/models';
import { createS3, slugify, getBase64Content } from '@zerologementvacant/utils';
import { Jobs } from '../jobs';
import config from '../config';
import { createLogger } from '../logger';
import { storage } from '../storage';

type Name = 'campaign:generate';
type Args = Parameters<Jobs[Name]>[0];
type Returned = ReturnType<Jobs[Name]>;

export default function createWorker() {
  const logger = createLogger('workers:generate-mails');

  const s3 = createS3({
    endpoint: config.s3.endpoint,
    region: config.s3.region,
    accessKeyId: config.s3.accessKeyId,
    secretAccessKey: config.s3.secretAccessKey
  });

  const [redis] = parseRedisUrl(config.redis.url);
  const workerConfig: WorkerOptions = {
    connection: redis
  };

  logger.info('Worker created.', {
    name: 'workers:generate-mails'
  });

  const api = createSDK({
    api: {
      host: config.api.host
    },
    auth: {
      secret: config.auth.secret
    },
    db: {
      url: config.db.url
    },
    logger: createLogger('api-sdk'),
    serviceAccount: config.auth.serviceAccount,
    storage
  });
  logger.info('SDK created.');

  return new Worker<Args, Returned, Name>(
    'campaign:generate',
    async (job) => {
      return storage.run(
        { establishment: job.data.establishmentId },
        async () => {
          const payload = job.data;
          logger.info('Generating mail for campaign', job.data);

          const campaign = await api.campaign.get(payload.campaignId);
          if (!campaign) {
            throw new Error(`Campaign ${payload.campaignId} missing`);
          }

          const [housings, drafts] = await Promise.all([
            api.housing.find({
              filters: {
                campaignIds: [payload.campaignId]
              },
              pagination: {
                paginate: false
              }
            }),
            api.draft.find({
              filters: {
                campaign: campaign.id
              }
            })
          ]);

          const [draft] = drafts;
          if (!draft) {
            throw new Error('Draft missing');
          }

          const html: string[] = [];

          // Download logos
          const logos = await async.map(
            draft.logo ?? [],
            async (logo: string) =>
<<<<<<< HEAD
              getBase64Content(logo, { s3, bucket: config.s3.bucket }),
=======
              toBase64(logo, { s3, bucket: config.s3.bucket })
>>>>>>> 608568e9
          );
          const signature = draft.sender.signatoryFile
            ? await getBase64Content(draft.sender.signatoryFile, {
                s3,
                bucket: config.s3.bucket
              })
            : null;

          await async.forEach(housings, async (housing) => {
            const owners = await api.owner.findByHousing(housing.id);
            const address = getAddress(owners[0]);

            html.push(
              await pdf.compile<DraftData>(DRAFT_TEMPLATE_FILE, {
                subject: draft.subject ?? '',
                logo: logos,
                watermark: false,
                body: draft.body
                  ? replaceVariables(draft.body, {
                      housing,
                      owner: owners[0]
                    })
                  : '',
                sender: {
                  name: draft.sender.name ?? '',
                  service: draft.sender.service ?? '',
                  firstName: draft.sender.firstName ?? '',
                  lastName: draft.sender.lastName ?? '',
                  address: draft.sender.address ?? '',
                  phone: draft.sender.phone ?? '',
                  signatoryLastName: draft.sender.signatoryLastName ?? '',
                  signatoryFirstName: draft.sender.signatoryFirstName ?? '',
                  signatoryRole: draft.sender.signatoryRole ?? '',
                  signatoryFile: signature
                },
                writtenAt: draft.writtenAt ?? '',
                writtenFrom: draft.writtenFrom ?? '',
                owner: {
                  fullName: owners[0].fullName,
                  address: address,
                  additionalAddress: owners[0].additionalAddress ?? ''
                }
              })
            );
          });

          const finalPDF = await pdf.fromHTML(html);
          logger.debug('Done writing PDF');
          const name = new Date()
            .toISOString()
            .substring(0, 'yyyy-mm-ddThh:mm:ss'.length)
            .replace(/[-T:]/g, '')
            .concat('-', slugify(campaign.title));

          const archive = archiver('zip');
          const buffer: ArrayBuffer = await api.campaign.exportCampaign(campaign.id);
          archive.append(Buffer.from(buffer), { name: `${name}-destinataires.xlsx` });
          archive.append(finalPDF, { name: `${name}.pdf` });
          const upload = new Upload({
            client: s3,
            params: {
              Bucket: config.s3.bucket,
              Key: `${name}.zip`,
              Body: Readable.from(archive),
              ContentLanguage: 'fr',
              ContentType: 'application/x-zip',
              ACL: 'authenticated-read'
            }
          });
          const results = await Promise.all([
            archive.finalize(),
            upload.done()
          ]);
          const objectKey = results[1].Key;

          const command = new GetObjectCommand({
            Bucket: config.s3.bucket,
            Key: objectKey
          });

          const signedUrl = await getSignedUrl(s3, command, {
            expiresIn: 60 * 60 * 24 * 7 // TTL: 7 days
          });

          logger.info(`Generated signed URL: ${signedUrl}`);

          await api.campaign.update(campaign.id, {
            ...campaign,
            file: signedUrl
          });

          return { id: campaign.id };
        }
      );
    },
    workerConfig
  );
}<|MERGE_RESOLUTION|>--- conflicted
+++ resolved
@@ -96,11 +96,7 @@
           const logos = await async.map(
             draft.logo ?? [],
             async (logo: string) =>
-<<<<<<< HEAD
               getBase64Content(logo, { s3, bucket: config.s3.bucket }),
-=======
-              toBase64(logo, { s3, bucket: config.s3.bucket })
->>>>>>> 608568e9
           );
           const signature = draft.sender.signatoryFile
             ? await getBase64Content(draft.sender.signatoryFile, {
