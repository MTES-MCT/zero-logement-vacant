--- conflicted
+++ resolved
@@ -208,14 +208,9 @@
 
             await housingRepository.updateHousingList(
                 housingList
-<<<<<<< HEAD
                     .filter(_ => !_.status)
                     .map(_ => _.id),
                 HousingStatusApi.Waiting
-=======
-                    .filter(_ => _.status === HousingStatusApi.NotInCampaign)
-                    .map(_ => _.id), HousingStatusApi.Waiting
->>>>>>> d2bbf7fd
             )
 
             await eventRepository.insertList(
