--- conflicted
+++ resolved
@@ -13,11 +13,8 @@
 import { HousingApi } from '../models/HousingApi';
 import async from 'async';
 import { HousingFiltersApi } from '../models/HousingFiltersApi';
-<<<<<<< HEAD
 import { logger } from '../utils/logger';
 import CampaignBundleMissingError from '../errors/campaignBundleMissingError';
-=======
->>>>>>> 5cfe42eb
 
 const getCampaignBundleValidators = [
   param('campaignNumber').optional({ nullable: true }).isNumeric(),
@@ -236,20 +233,13 @@
 
   const housingIds = allHousing
     ? await housingRepository
-<<<<<<< HEAD
         .find({
           filters: {
             establishmentIds: [establishmentId],
             campaignIds: campaignBundle.campaignIds,
-            status: [HousingStatusApi.Waiting],
+            status: HousingStatusApi.Waiting,
           },
           pagination: { paginate: false },
-=======
-        .listWithFilters({
-          establishmentIds: [establishmentId],
-          campaignIds: campaignBundle.campaignIds,
-          statusList: [HousingStatusApi.Waiting],
->>>>>>> 5cfe42eb
         })
         .then((housingList) =>
           housingList
@@ -496,16 +486,19 @@
 
 const resetHousingWithoutCampaigns = async (establishmentId: string) => {
   return housingRepository
-    .listWithFilters({
-      establishmentIds: [establishmentId],
-      campaignsCounts: ['0'],
-      statusList: [
-        HousingStatusApi.Waiting,
-        HousingStatusApi.FirstContact,
-        HousingStatusApi.InProgress,
-        HousingStatusApi.Completed,
-        HousingStatusApi.Blocked,
-      ],
+    .find({
+      filters: {
+        establishmentIds: [establishmentId],
+        campaignsCounts: ['0'],
+        statusList: [
+          HousingStatusApi.Waiting,
+          HousingStatusApi.FirstContact,
+          HousingStatusApi.InProgress,
+          HousingStatusApi.Completed,
+          HousingStatusApi.Blocked,
+        ],
+      },
+      pagination: { paginate: false },
     })
     .then((results) =>
       Promise.all([
@@ -562,10 +555,13 @@
   const { establishmentId } = (request as AuthenticatedRequest).auth;
 
   const housingIds = await housingRepository
-    .listWithFilters({
-      ...filters,
-      establishmentIds: [establishmentId],
-      campaignIds: [campaignId],
+    .find({
+      filters: {
+        ...filters,
+        establishmentIds: [establishmentId],
+        campaignIds: [campaignId],
+      },
+      pagination: { paginate: false },
     })
     .then((_) =>
       _.map((_) => _.id).filter((id) =>
