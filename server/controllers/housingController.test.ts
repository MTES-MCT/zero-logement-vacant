--- conflicted
+++ resolved
@@ -150,11 +150,7 @@
   describe('updateHousingList', () => {
     const validBody = {
       filters: {
-<<<<<<< HEAD
-        status: [HousingStatusApi.Waiting],
-=======
-        statusList: [HousingStatusApi.Waiting],
->>>>>>> 5cfe42eb
+        status: HousingStatusApi.Waiting,
         campaignIds: [Campaign1.id],
       },
       housingIds: [Housing1.id],
