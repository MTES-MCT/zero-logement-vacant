import db from '../repositories/db';
import protectedRouter from '../routers/protected';
import express from 'express';
import request from 'supertest';
import randomstring from 'randomstring';
import { withAccessToken, withAdminAccessToken } from '../test/testUtils';
import { constants } from 'http2';
import bodyParser from 'body-parser';
import { genUserApi } from '../test/testFixtures';
import { Establishment1 } from '../../database/seeds/test/001-establishments';
import { UserRoles } from '../models/UserApi';
import { usersTable } from '../repositories/userRepository';
<<<<<<< HEAD
import { User1 } from "../../database/seeds/test/003-users";
import { v4 as uuidv4 } from "uuid";
=======
import { v4 as uuidv4 } from 'uuid';
>>>>>>> 77e61c0a

const app = express();
app.use(bodyParser.json());
app.use(bodyParser.urlencoded({extended: true}));

app.use(protectedRouter);

describe('User controller', () => {

    describe('createUser', () => {

        const testRoute = '/api/users/creation'

        const draftUser = {...genUserApi(Establishment1.id), id: undefined}

        it('should be forbidden for a not authenticated user', async () => {
            await request(app).post(testRoute).expect(constants.HTTP_STATUS_UNAUTHORIZED);
        })

        it('should be forbidden for a not admin user', async () => {
            await withAccessToken(request(app).post(testRoute))
                .send({ draftUser })
                .expect(constants.HTTP_STATUS_UNAUTHORIZED);
        })

        it('should received a valid draft user', async () => {

            await withAdminAccessToken(request(app).post(testRoute))
                .send({
                    draftUser: {
                        ...draftUser,
                        email: randomstring.generate()
                    }
                })
                .expect(constants.HTTP_STATUS_BAD_REQUEST);

            await withAdminAccessToken(request(app).post(testRoute))
                .send({
                    draftUser: {
                        ...draftUser,
                        email: undefined
                    }
                })
                .expect(constants.HTTP_STATUS_BAD_REQUEST);

            await withAdminAccessToken(request(app).post(testRoute))
                .send({
                    draftUser: {
                        ...draftUser,
                        id: uuidv4()
                    }
                })
                .expect(constants.HTTP_STATUS_BAD_REQUEST);

            await withAdminAccessToken(request(app).post(testRoute))
                .send({
                    draftUser: {
                        ...draftUser,
                        establishmentId: randomstring.generate()
                    }
                })
                .expect(constants.HTTP_STATUS_BAD_REQUEST);

            await withAdminAccessToken(request(app).post(testRoute))
                .send({
                    draftUser: {
                        ...draftUser,
                        establishmentId: undefined
                    }
                })
                .expect(constants.HTTP_STATUS_BAD_REQUEST);

            await withAdminAccessToken(request(app).post(testRoute))
                .send({
                    draftUser: {
                        ...draftUser,
                        firstName: undefined
                    }
                })
                .expect(constants.HTTP_STATUS_BAD_REQUEST);

            await withAdminAccessToken(request(app).post(testRoute))
                .send({
                    draftUser: {
                        ...draftUser,
                        lastName: undefined
                    }
                })
                .expect(constants.HTTP_STATUS_BAD_REQUEST);

        });

        it('should create a new user with Usual role', async () => {

            const res = await withAdminAccessToken(request(app).post(testRoute))
                .send({ draftUser, role: UserRoles.Admin })
                .expect(constants.HTTP_STATUS_OK);

            expect(res.body).toMatchObject(
                expect.objectContaining({
                    email: draftUser.email,
                    firstName: draftUser.firstName,
                    lastName: draftUser.lastName,
                    establishmentId: draftUser.establishmentId,
                    role: UserRoles.Usual
                })
            )

            await db(usersTable)
                .where('establishment_id', Establishment1.id)
                .andWhere('email', draftUser.email)
                .then(result => {
                    expect(result[0]).toEqual(expect.objectContaining({
                            email: draftUser.email,
                            first_name: draftUser.firstName,
                            last_name: draftUser.lastName,
                            establishment_id: draftUser.establishmentId,
                            role: UserRoles.Usual
                        }
                    ))
                });
        })
    })

  describe('removeUser', () => {
    const { id, email } = User1
    const testRoute = `/api/users/${id}`;

    it('should be forbidden for a non authenticated user', async () => {
      await request(app).delete(testRoute).expect(constants.HTTP_STATUS_UNAUTHORIZED);
    });

    it('should be forbidden for a non admin user', async () => {
      await withAccessToken(
        request(app).delete(testRoute)
      ).expect(constants.HTTP_STATUS_FORBIDDEN);
    });

    it('should be a bad request if the id is not well formatted', async () => {
      await withAdminAccessToken(request(app).delete('/api/users/wrongformat'))
        .expect(constants.HTTP_STATUS_BAD_REQUEST);
    });

    it('should be not found if the user does not exist', async () => {
      await withAdminAccessToken(request(app).delete(`/api/users/${uuidv4()}`))
        .expect(constants.HTTP_STATUS_NOT_FOUND);
    });

    it('should partially remove a user if they exist', async () => {
      await withAdminAccessToken(request(app).delete(testRoute))
        .expect(constants.HTTP_STATUS_NO_CONTENT);

      const user = await db.table(usersTable)
        .where('email', email)
        .first();
      expect(user.deleted_at).toBeInstanceOf(Date);
    });
  });

});
<|MERGE_RESOLUTION|>--- conflicted
+++ resolved
@@ -10,12 +10,8 @@
 import { Establishment1 } from '../../database/seeds/test/001-establishments';
 import { UserRoles } from '../models/UserApi';
 import { usersTable } from '../repositories/userRepository';
-<<<<<<< HEAD
 import { User1 } from "../../database/seeds/test/003-users";
-import { v4 as uuidv4 } from "uuid";
-=======
 import { v4 as uuidv4 } from 'uuid';
->>>>>>> 77e61c0a
 
 const app = express();
 app.use(bodyParser.json());
