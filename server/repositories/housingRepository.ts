import db from './db';
import { HousingApi } from '../models/HousingApi';
import { AddressApi } from '../models/AddressApi';
import { ownerTable } from './ownerRepository';
import { OwnerApi } from '../models/OwnerApi';
import { PaginatedResultApi } from '../models/PaginatedResultApi';
import { HousingFiltersApi } from '../models/HousingFiltersApi';
import { campaignsHousingTable } from './campaignHousingRepository';
import { housingScopeGeometryTable } from './establishmentRepository';

export const housingTable = 'housing';
export const ownersHousingTable = 'owners_housing';


const listWithFilters = async (filters: HousingFiltersApi, page?: number, perPage?: number): Promise<PaginatedResultApi<HousingApi>> => {

    try {
        const filter = (queryBuilder: any) => {
            if (filters.campaignIds?.length) {
                queryBuilder.whereExists((whereBuilder: any) => {
                    whereBuilder.from(campaignsHousingTable)
                        .whereIn('campaign_id', filters.campaignIds)
                        .whereRaw(`housing_id = ${housingTable}.id`)
                })
            }
            if (filters.ownerIds?.length) {
                queryBuilder.whereIn('o.id', filters.ownerIds)
            }
            if (filters.ownerKinds?.length) {
                queryBuilder.whereIn('owner_kind', filters.ownerKinds)
            }
            if (filters.ownerAges?.length) {
                queryBuilder.where(function(whereBuilder: any) {
                    if (filters.ownerAges?.indexOf('lt40') !== -1) {
                        whereBuilder.orWhereRaw("date_part('year', current_date) - date_part('year', birth_date) <= 40")
                    }
                    if (filters.ownerAges?.indexOf('40to60') !== -1) {
                        whereBuilder.orWhereRaw("date_part('year', current_date) - date_part('year', birth_date) between 40 and 60")
                    }
                    if (filters.ownerAges?.indexOf('60to75') !== -1) {
                        whereBuilder.orWhereRaw("date_part('year', current_date) - date_part('year', birth_date) between 60 and 75")
                    }
                    if (filters.ownerAges?.indexOf('gt75') !== -1) {
                        whereBuilder.orWhereRaw("date_part('year', current_date) - date_part('year', birth_date) >= 75")
                    }
                })
            }
            if (filters.multiOwners?.length) {
                queryBuilder.where(function(whereBuilder: any) {
                    if (filters.multiOwners?.indexOf('true') !== -1) {
                        whereBuilder.orWhereRaw('array_length(local_ids, 1) > 1')
                    }
                    if (filters.multiOwners?.indexOf('false') !== -1) {
                        whereBuilder.orWhereRaw('array_length(local_ids, 1) = 1')
                    }
                })
            }
            if (filters.beneficiaryCounts?.length) {
                queryBuilder.where(function(whereBuilder: any) {
                    whereBuilder.whereIn(`${housingTable}.beneficiary_count`, filters.beneficiaryCounts?.filter((_: string) => !isNaN(+_)))
                    if (filters.beneficiaryCounts?.indexOf('0') !== -1) {
                        whereBuilder.orWhereNull(`${housingTable}.beneficiary_count`)
                    }
                    if (filters.beneficiaryCounts?.indexOf('gt5') !== -1) {
                        whereBuilder.orWhereRaw(`${housingTable}.beneficiary_count >= 5`)
                    }
                })
            }
            if (filters.housingKinds?.length) {
                queryBuilder.whereIn('housing_kind', filters.housingKinds)
            }
            if (filters.housingAreas?.length) {
                queryBuilder.where(function(whereBuilder: any) {
                    if (filters.housingAreas?.indexOf('lt35') !== -1) {
                        whereBuilder.orWhereBetween('living_area', [0, 35])
                    }
                    if (filters.housingAreas?.indexOf('35to75') !== -1) {
                        whereBuilder.orWhereBetween('living_area', [35, 75])
                    }
                    if (filters.housingAreas?.indexOf('75to100') !== -1) {
                        whereBuilder.orWhereBetween('living_area', [75, 100])
                    }
                    if (filters.housingAreas?.indexOf('gt100') !== -1) {
                        whereBuilder.orWhereRaw('living_area >= 100')
                    }
                })
            }
            if (filters.housingStates?.length) {
                if (filters.housingStates?.indexOf('Inconfortable') !== -1) {
                    queryBuilder.where('uncomfortable', true)
                }
            }
            if (filters.buildingPeriods?.length) {
                queryBuilder.where(function(whereBuilder: any) {
                    if (filters.buildingPeriods?.indexOf('lt1919') !== -1) {
                        whereBuilder.orWhereBetween('building_year', [0, 1918])
                    }
                    if (filters.buildingPeriods?.indexOf('1919to1945') !== -1) {
                        whereBuilder.orWhereBetween('building_year', [1919, 1945])
                    }
                    if (filters.buildingPeriods?.indexOf('1946to1990') !== -1) {
                        whereBuilder.orWhereBetween('building_year', [1946, 1990])
                    }
                    if (filters.buildingPeriods?.indexOf('gt1991') !== -1) {
                        whereBuilder.orWhereRaw('building_year >= 1991')
                    }
                })
            }
            if (filters.vacancyDurations?.length) {
                queryBuilder.where(function(whereBuilder: any) {
                    const dataYear = 2020
                    if (filters.vacancyDurations?.indexOf('lt2') !== -1) {
                        whereBuilder.orWhereBetween('vacancy_start_year', [dataYear - 1, dataYear])
                    }
                    if (filters.vacancyDurations?.indexOf('2to5') !== -1) {
                        whereBuilder.orWhereBetween('vacancy_start_year', [dataYear - 4, dataYear - 2])
                    }
                    if (filters.vacancyDurations?.indexOf('5to10') !== -1) {
                        whereBuilder.orWhereBetween('vacancy_start_year', [dataYear -9, dataYear - 5])
                    }
                    if (filters.vacancyDurations?.indexOf('gt10') !== -1) {
                        whereBuilder.orWhereBetween('vacancy_start_year', [0, dataYear - 10])
                    }
                })
            }
            if (filters.isTaxedValues?.length) {
                queryBuilder.where(function(whereBuilder: any) {
                    if (filters.isTaxedValues?.indexOf('true') !== -1) {
                        whereBuilder.orWhereRaw('taxed')
                    }
                    if (filters.isTaxedValues?.indexOf('false') !== -1) {
                        whereBuilder.orWhereRaw('not(taxed)')
                    }
                })
            }
            if (filters.localities?.length) {
                queryBuilder.whereIn('insee_code', filters.localities)
            }
            if (filters.housingScopes && filters.housingScopes.scopes.length) {
                queryBuilder.where(function(whereBuilder: any) {
                    if (filters.housingScopes?.geom) {
                        if (filters.housingScopes.scopes.indexOf('None') !== -1) {
                            whereBuilder.orWhereNull('hsg.type')
                        }
                        whereBuilder.orWhereRaw(`array[${filters.housingScopes.scopes.map(_ => `'${_}'`).join(',')}] @> array[hsg.type]::text[]`)
                    } else {
                        if (filters.housingScopes?.scopes.indexOf('None') !== -1) {
                            whereBuilder.orWhereNull('housing_scope')
                        }
                        whereBuilder.orWhereIn('housing_scope', filters.housingScopes?.scopes)
                    }
                })
            }
            if (filters.dataYears?.length) {
                queryBuilder.whereRaw('data_years && array[?]::integer[]', filters.dataYears)
            }
            if (filters.query?.length) {
                queryBuilder.where(function(whereBuilder: any) {
                    whereBuilder.orWhereRaw('upper(full_name) like ?', `%${filters.query?.toUpperCase()}%`)
                    whereBuilder.orWhereRaw('upper(administrator) like ?', `%${filters.query?.toUpperCase()}%`)
                    whereBuilder.orWhereRaw(`upper(array_to_string(${housingTable}.raw_address, '%')) like ?`, `%${filters.query?.toUpperCase()}%`)
                    whereBuilder.orWhereRaw(`upper(array_to_string(o.raw_address, '%')) like ?`, `%${filters.query?.toUpperCase()}%`)
                })
            }
        }

        const query = db
            .select(
                `${housingTable}.*`,
                'o.id as owner_id',
                'o.raw_address as owner_raw_address',
                'o.full_name',
                'o.administrator',
<<<<<<< HEAD
                'o.house_number as owner_house_number',
                'o.street as owner_street',
                'o.postal_code as owner_postal_code',
                'o.city as owner_city',
                db.raw('json_agg(campaigns) campaign_ids')
=======
                db.raw('json_agg(campaigns) campaign_ids'),
                db.raw('array_agg(distinct(hsg.type))')
>>>>>>> 89f8633a
            )
            .from(housingTable)
            .join(ownersHousingTable, `${housingTable}.id`, `${ownersHousingTable}.housing_id`)
            .join({o: ownerTable}, `${ownersHousingTable}.owner_id`, `o.id`)
            .joinRaw(`left join lateral (select campaign_id from campaigns_housing ch where ${housingTable}.id = ch.housing_id) campaigns on true`)
            .joinRaw(`left join ${housingScopeGeometryTable} as hsg on st_contains(hsg.geom, ST_SetSRID( ST_Point(${housingTable}.latitude, ${housingTable}.longitude), 4326))`)
            .groupBy(`${housingTable}.id`, 'o.id')
            .modify(filter)

        const results = await query
            .modify((queryBuilder: any) => {
                if (page && perPage) {
                    queryBuilder
                        .offset((page - 1) * perPage)
                        .limit(perPage)
                }
            })

        const housingCount: number = await db(housingTable)
            .countDistinct(`${housingTable}.id`)
            .join(ownersHousingTable, `${housingTable}.id`, `${ownersHousingTable}.housing_id`)
            .join({o: ownerTable}, `${ownersHousingTable}.owner_id`, `o.id`)
            .joinRaw(`left join ${housingScopeGeometryTable} as hsg on st_contains(hsg.geom, ST_SetSRID( ST_Point(${housingTable}.latitude, ${housingTable}.longitude), 4326))`)
            .modify(filter)
            .then(_ => Number(_[0].count))

        return <PaginatedResultApi<HousingApi>> {
            entities: results.map((result: any) => parseHousingApi(result)),
            totalCount: housingCount,
            page,
            perPage
        }
    } catch (err) {
        console.error('Listing housing failed', err);
        throw new Error('Listing housing failed');
    }
}

const listByIds = async (ids: string[]): Promise<HousingApi[]> => {
    try {
        return db
            .select(
                `${housingTable}.*`,
                'o.id as owner_id',
                'o.raw_address as owner_raw_address',
                'o.full_name',
                'o.administrator',
                'o.house_number as owner_house_number',
                'o.street as owner_street',
                'o.postal_code as owner_postal_code',
                'o.city as owner_city'
            )
            .from(housingTable)
            .join(ownersHousingTable, `${housingTable}.id`, `${ownersHousingTable}.housing_id`)
            .join({o: ownerTable}, `${ownersHousingTable}.owner_id`, `o.id`)
            .whereIn(`${housingTable}.id`, ids)
            .then(_ => _.map(_ => parseHousingApi(_)))
    } catch (err) {
        console.error('Listing housing failed', err);
        throw new Error('Listing housing failed');
    }
}

const updateAddressList = async (housingAdresses: {addressId: string, addressApi: AddressApi}[]): Promise<HousingApi[]> => {
    try {
        const update = 'UPDATE housing as h SET ' +
            'postal_code = c.postal_code, house_number = c.house_number, street = c.street, city = c.city ' +
            'FROM (values' +
            housingAdresses
                .filter(ha => ha.addressId)
                .map(ha => `('${ha.addressId}', '${ha.addressApi.postalCode}', '${ha.addressApi.houseNumber ?? ''}', '${escapeValue(ha.addressApi.street)}', '${escapeValue(ha.addressApi.city)}')`)
            +
            ') as c(id, postal_code, house_number, street, city)' +
            ' WHERE h.id::text = c.id'

        return db.raw(update);
    } catch (err) {
        console.error('Listing housing failed', err);
        throw new Error('Listing housing failed');
    }
}

const escapeValue = (value?: string) => {
    return value ? value.replace(/'/g, '\'\'') : ''
}

const parseHousingApi = (result: any) => (
    <HousingApi>{
        id: result.id,
        invariant: result.invariant,
        inseeCode: result.insee_code,
        rawAddress: result.raw_address,
        address: <AddressApi>{
            houseNumber: result.house_number,
            street: result.street,
            postalCode: result.postal_code,
            city: result.city
        },
        latitude: result.latitude,
        longitude: result.longitude,
        owner: <OwnerApi>{
            id: result.owner_id,
            rawAddress: result.owner_raw_address,
            fullName: result.full_name,
            administrator: result.administrator,
            address: <AddressApi>{
                houseNumber: result.owner_house_number,
                street: result.owner_street,
                postalCode: result.owner_postal_code,
                city: result.owner_city
            }
        },
        livingArea: result.living_area,
        housingKind: result.housing_kind,
        roomsCount: result.rooms_count,
        buildingYear: result.building_year,
        vacancyStartYear: result.vacancy_start_year,
        dataYears: result.data_years,
        campaignIds: (result.campaign_ids ?? []).map((_: any) => _?.campaign_id).filter((_: any) => _)
    }
)

export default {
    listWithFilters,
    listByIds,
    updateAddressList
}<|MERGE_RESOLUTION|>--- conflicted
+++ resolved
@@ -171,16 +171,12 @@
                 'o.raw_address as owner_raw_address',
                 'o.full_name',
                 'o.administrator',
-<<<<<<< HEAD
                 'o.house_number as owner_house_number',
                 'o.street as owner_street',
                 'o.postal_code as owner_postal_code',
                 'o.city as owner_city',
-                db.raw('json_agg(campaigns) campaign_ids')
-=======
                 db.raw('json_agg(campaigns) campaign_ids'),
                 db.raw('array_agg(distinct(hsg.type))')
->>>>>>> 89f8633a
             )
             .from(housingTable)
             .join(ownersHousingTable, `${housingTable}.id`, `${ownersHousingTable}.housing_id`)
