import fp from 'lodash/fp';
import db from './db';
import {
  EnergyConsumptionGradesApi,
  getOwnershipKindFromValue,
  HousingApi,
  HousingRecordApi,
  HousingSortApi,
  OccupancyKindApi,
  OwnershipKindsApi,
  OwnershipKindValues,
} from '../models/HousingApi';
import ownerRepository, {
  formatHousingOwnerApi,
  HousingOwnerDBO,
  OwnerDBO,
  ownerTable,
} from './ownerRepository';
import { HousingFiltersApi } from '../models/HousingFiltersApi';
import { localitiesTable } from './localityRepository';
import { HousingStatusApi } from '../models/HousingStatusApi';
import { eventsTable, housingEventsTable } from './eventRepository';
import { geoPerimetersTable } from './geoRepository';
import { establishmentsTable } from './establishmentRepository';
import { banAddressesTable } from './banAddressesRepository';
import { sortQuery } from '../models/SortApi';
import { PaginationApi, paginationQuery } from '../models/PaginationApi';
import highland from 'highland';
import { HousingOwnerApi } from '../models/OwnerApi';
import { Knex } from 'knex';
import _ from 'lodash';
import validator from 'validator';
import { PaginationOptions } from '../../shared/models/Pagination';
import { logger } from '../utils/logger';
import { HousingCountApi } from '../models/HousingCountApi';
import isNumeric = validator.isNumeric;

export const housingTable = 'housing';
export const buildingTable = 'buildings';
export const ownersHousingTable = 'owners_housing';

export const ReferenceDataYear = 2022;

export const referenceDataYearFromFilters = (filters: HousingFiltersApi) => {
  const dataYearsIncluded =
    filters.dataYearsIncluded && filters.dataYearsIncluded.length > 0
      ? filters.dataYearsIncluded
      : Array.from(Array(ReferenceDataYear + 2).keys());
  const maxDataYearIncluded = _.max(
    _.without(dataYearsIncluded, ...(filters.dataYearsExcluded ?? []))
  );
  return maxDataYearIncluded ? maxDataYearIncluded - 1 : ReferenceDataYear;
};

export const ownersHousingJoinClause = (query: any) => {
  query
    .on(`${housingTable}.id`, `${ownersHousingTable}.housing_id`)
    .andOnVal('rank', 1);
};
export const queryHousingEventsJoinClause = (queryBuilder: any) => {
  queryBuilder
    .select(
      db.raw(`count(${eventsTable}) as contact_count`),
      db.raw(`max(${eventsTable}.created_at) as last_contact`)
    )
    .leftJoin(
      housingEventsTable,
      `${housingEventsTable}.housing_id`,
      `${housingTable}.id`
    )
    .leftJoin(
      eventsTable,
      `${eventsTable}.id`,
      `${housingEventsTable}.event_id`
    );
};

export const queryOwnerHousingWhereClause = (
  queryBuilder: any,
  query?: string
) => {
  if (query?.length) {
    queryBuilder.where(function (whereBuilder: any) {
      //With more than 20 tokens, the query is likely nor a name neither an address
      if (query.replaceAll(' ', ',').split(',').length < 20) {
        whereBuilder.orWhereRaw(
          `upper(unaccent(full_name)) like '%' || upper(unaccent(?)) || '%'`,
          query
        );
        whereBuilder.orWhereRaw(
          `upper(unaccent(full_name)) like '%' || upper(unaccent(?)) || '%'`,
          query?.split(' ').reverse().join(' ')
        );
        whereBuilder.orWhereRaw(
          `upper(unaccent(administrator)) like '%' || upper(unaccent(?)) || '%'`,
          query
        );
        whereBuilder.orWhereRaw(
          `upper(unaccent(administrator)) like '%' || upper(unaccent(?)) || '%'`,
          query?.split(' ').reverse().join(' ')
        );
        whereBuilder.orWhereRaw(
          `replace(upper(unaccent(array_to_string(${housingTable}.raw_address, '%'))), ' ', '') like '%' || replace(upper(unaccent(?)), ' ','') || '%'`,
          query
        );
        whereBuilder.orWhereRaw(
          `upper(unaccent(array_to_string(o.raw_address, '%'))) like '%' || upper(unaccent(?)) || '%'`,
          query
        );
      }
      whereBuilder.orWhereIn(
        'invariant',
        query
          ?.replaceAll(' ', ',')
          .split(',')
          .map((_) => _.trim())
      );
      whereBuilder.orWhereIn(
        'cadastral_reference',
        query
          ?.replaceAll(' ', ',')
          .split(',')
          .map((_) => _.trim())
      );
    });
  }
};

interface SaveOptions {
  onConflict?: 'merge' | 'ignore';
}

const saveMany = async (
  housingList: HousingApi[],
  opts?: SaveOptions
): Promise<void> => {
  if (!housingList.length) {
    return;
  }

  const mainOwners: HousingOwnerApi[] = housingList.map((housing) => ({
    ...housing.owner,
    rank: 1,
    housingId: housing.id,
  }));
  const coowners = housingList.flatMap((housing) =>
    housing.coowners.map((coowner) => ({
      ...coowner,
      housingId: housing.id,
    }))
  );
  const owners: HousingOwnerApi[] = fp.pipe(fp.uniqBy('id'))([
    ...mainOwners,
    ...coowners,
  ]);
  const ids = housingList.map((housing) => housing.id);

  await db.transaction(async (transaction) => {
    await transaction(housingTable)
      .insert(housingList.map(formatHousingRecordApi))
      .modify((builder) => {
        if (opts?.onConflict === 'merge') {
          return builder.onConflict('local_id').merge();
        }
        return builder.onConflict('local_id').ignore();
      });

    // Owners should already be present
    const ownersHousing: HousingOwnerDBO[] = owners.map(formatHousingOwnerApi);
    await transaction(ownersHousingTable).whereIn('housing_id', ids).delete();
    await transaction(ownersHousingTable).insert(ownersHousing);
  });
};

const get = async (
  housingId: string,
  establishmentId: string
): Promise<HousingApi | null> => {
  const housing = await db
    .select(
      `${housingTable}.*`,
      'o.id as owner_id',
      'o.raw_address as owner_raw_address',
      'o.full_name',
      'o.administrator',
      db.raw('json_agg(distinct(campaigns.campaign_id)) as campaign_ids'),
      db.raw('json_agg(distinct(perimeters.perimeter_kind)) as geo_perimeters'),
      `${buildingTable}.housing_count`,
      `${buildingTable}.vacant_housing_count`,
      `${localitiesTable}.locality_kind`,
      db.raw(
        `(case when st_distancesphere(ST_MakePoint(${housingTable}.latitude, ${housingTable}.longitude), ST_MakePoint(ban.latitude, ban.longitude)) < 200 then ban.latitude else null end) as latitude_ban`
      ),
      db.raw(
        `(case when st_distancesphere(ST_MakePoint(${housingTable}.latitude, ${housingTable}.longitude), ST_MakePoint(ban.latitude, ban.longitude)) < 200 then ban.longitude else null end) as longitude_ban`
      )
    )
    .from(housingTable)
    .join(
      localitiesTable,
      `${housingTable}.geo_code`,
      `${localitiesTable}.geo_code`
    )
    .joinRaw(
      `join ${establishmentsTable} on ${housingTable}.geo_code = any(localities_geo_code)`
    )
    .leftJoin(ownersHousingTable, ownersHousingJoinClause)
    .leftJoin({ o: ownerTable }, `${ownersHousingTable}.owner_id`, `o.id`)
    .leftJoin(
      buildingTable,
      `${housingTable}.building_id`,
      `${buildingTable}.id`
    )
    .joinRaw(
      `left join ${banAddressesTable} as ban on ban.ref_id = ${housingTable}.id and ban.address_kind='Housing'`
    )
    .joinRaw(
      `left join lateral (
                    select campaign_id as campaign_id, count(*) over() as campaign_count 
                    from campaigns_housing ch, campaigns c 
                    where housing.id = ch.housing_id 
                    and c.id = ch.campaign_id
                    and c.establishment_id = (?)
                ) campaigns on true`,
      establishmentId
    )
    .joinRaw(
      `left join lateral (
                     select kind as perimeter_kind 
                     from ${geoPerimetersTable} perimeter
                     where st_contains(perimeter.geom, ST_SetSRID( ST_Point(${housingTable}.longitude, ${housingTable}.latitude), 4326))
                     ) perimeters on true`
    )
    .modify(queryHousingEventsJoinClause)
    .groupBy(
      `${housingTable}.id`,
      'o.id',
      `${buildingTable}.id`,
      `${localitiesTable}.id`,
      'ban.ref_id',
      'ban.address_kind'
    )
    .where(`${establishmentsTable}.id`, establishmentId)
    .andWhere(`${housingTable}.id`, housingId)
    .first();

  return housing ? parseHousingApi(housing) : null;
};

<<<<<<< HEAD
export const filteredQuery = (filters: HousingFiltersApi) => {
  return (queryBuilder: Knex.QueryBuilder) => {
    queryBuilder.where((whereBuilder) => {
      if (
        !filters.occupancies?.length ||
        filters.occupancies?.includes(OccupancyKindApi.Vacant)
      ) {
        whereBuilder.orWhereRaw('occupancy = ? and vacancy_start_year <= ?', [
          OccupancyKindApi.Vacant,
          referenceDataYearFromFilters(filters) - 2,
        ]);
      }

      if (
        !filters.occupancies?.length ||
        filters.occupancies?.includes(OccupancyKindApi.Rent)
      ) {
        whereBuilder.orWhere('occupancy', OccupancyKindApi.Rent);
      }
    });

=======
const filteredQuery = (filters: HousingFiltersApi) => {
  return (queryBuilder: any) => {
    if (filters.occupancies?.length) {
      queryBuilder.whereIn('occupancy', filters.occupancies);
    }
>>>>>>> da42d6e0
    if (filters.energyConsumption?.length) {
      queryBuilder.whereIn('energy_consumption', filters.energyConsumption);
    }
    if (filters.energyConsumptionWorst?.length) {
      queryBuilder.whereIn(
        'energy_consumption_worst',
        filters.energyConsumptionWorst
      );
    }
    if (filters.establishmentIds?.length) {
      queryBuilder.joinRaw(
        `join ${establishmentsTable} e on geo_code = any(e.localities_geo_code) and e.id in (?)`,
        filters.establishmentIds
      );
    }
    if (filters.campaignIds?.length) {
      queryBuilder.whereIn('campaigns.campaign_id', filters.campaignIds);
    }
    if (filters.campaignsCounts?.length) {
      queryBuilder.where(function (whereBuilder: any) {
        if (filters.campaignsCounts?.indexOf('0') !== -1) {
          whereBuilder.orWhereNull('campaigns.campaign_count');
        }
        if (filters.campaignsCounts?.indexOf('current') !== -1) {
          whereBuilder.orWhereRaw('campaigns.campaign_count >= 1');
        }
        if (filters.campaignsCounts?.indexOf('1') !== -1) {
          whereBuilder.orWhere('campaigns.campaign_count', 1);
        }
        if (filters.campaignsCounts?.indexOf('2') !== -1) {
          whereBuilder.orWhere('campaigns.campaign_count', 2);
        }
        if (filters.campaignsCounts?.indexOf('gt3') !== -1) {
          whereBuilder.orWhereRaw('campaigns.campaign_count >= ?', 3);
        }
      });
    }
    if (filters.ownerIds?.length) {
      queryBuilder.whereIn('o.id', filters.ownerIds);
    }
    if (filters.ownerKinds?.length) {
      queryBuilder.whereIn('owner_kind', filters.ownerKinds);
    }
    if (filters.ownerAges?.length) {
      queryBuilder.where(function (whereBuilder: any) {
        if (filters.ownerAges?.indexOf('lt40') !== -1) {
          whereBuilder.orWhereRaw(
            "date_part('year', current_date) - date_part('year', birth_date) <= 40"
          );
        }
        if (filters.ownerAges?.indexOf('40to60') !== -1) {
          whereBuilder.orWhereRaw(
            "date_part('year', current_date) - date_part('year', birth_date) between 40 and 60"
          );
        }
        if (filters.ownerAges?.indexOf('60to75') !== -1) {
          whereBuilder.orWhereRaw(
            "date_part('year', current_date) - date_part('year', birth_date) between 60 and 75"
          );
        }
        if (filters.ownerAges?.indexOf('75to100') !== -1) {
          whereBuilder.orWhereRaw(
            "date_part('year', current_date) - date_part('year', birth_date) between 75 and 100"
          );
        }
        if (filters.ownerAges?.indexOf('gt100') !== -1) {
          whereBuilder.orWhereRaw(
            "date_part('year', current_date) - date_part('year', birth_date) >= 100"
          );
        }
      });
    }
    if (filters.multiOwners?.length) {
      queryBuilder.where(function (whereBuilder: any) {
        if (filters.multiOwners?.indexOf('true') !== -1) {
          whereBuilder.orWhereRaw(
            `(select count(*) from owners_housing oht where rank=1 and o.id = oht.owner_id) > 1`
          );
        }
        if (filters.multiOwners?.indexOf('false') !== -1) {
          whereBuilder.orWhereRaw(
            `(select count(*) from owners_housing oht where rank=1 and o.id = oht.owner_id) = 1`
          );
        }
      });
    }
    if (filters.beneficiaryCounts?.length) {
      queryBuilder.where(function (whereBuilder: any) {
        whereBuilder.whereIn(
          `${housingTable}.beneficiary_count`,
          filters.beneficiaryCounts?.filter((_: string) => !isNaN(+_))
        );
        if (filters.beneficiaryCounts?.indexOf('0') !== -1) {
          whereBuilder.orWhereNull(`${housingTable}.beneficiary_count`);
        }
        if (filters.beneficiaryCounts?.indexOf('gt5') !== -1) {
          whereBuilder.orWhereRaw(`${housingTable}.beneficiary_count >= 5`);
        }
      });
    }
    if (filters.housingKinds?.length) {
      queryBuilder.whereIn('housing_kind', filters.housingKinds);
    }
    if (filters.housingAreas?.length) {
      queryBuilder.where(function (whereBuilder: any) {
        if (filters.housingAreas?.indexOf('lt35') !== -1) {
          whereBuilder.orWhereBetween('living_area', [0, 35]);
        }
        if (filters.housingAreas?.indexOf('35to75') !== -1) {
          whereBuilder.orWhereBetween('living_area', [35, 75]);
        }
        if (filters.housingAreas?.indexOf('75to100') !== -1) {
          whereBuilder.orWhereBetween('living_area', [75, 100]);
        }
        if (filters.housingAreas?.indexOf('gt100') !== -1) {
          whereBuilder.orWhereRaw('living_area >= 100');
        }
      });
    }
    if (filters.roomsCounts?.length) {
      queryBuilder.where(function (whereBuilder: any) {
        if (filters.roomsCounts?.indexOf('gt5') !== -1) {
          whereBuilder.orWhereRaw('rooms_count >= 5');
        }
        whereBuilder.orWhereIn(
          'rooms_count',
          filters.roomsCounts?.filter((_) => isNumeric(_))
        );
      });
    }
    if (filters.cadastralClassifications?.length) {
      queryBuilder.whereIn(
        'cadastral_classification',
        filters.cadastralClassifications
      );
    }
    if (filters.buildingPeriods?.length) {
      queryBuilder.where(function (whereBuilder: any) {
        if (filters.buildingPeriods?.indexOf('lt1919') !== -1) {
          whereBuilder.orWhereBetween('building_year', [0, 1918]);
        }
        if (filters.buildingPeriods?.indexOf('1919to1945') !== -1) {
          whereBuilder.orWhereBetween('building_year', [1919, 1945]);
        }
        if (filters.buildingPeriods?.indexOf('1946to1990') !== -1) {
          whereBuilder.orWhereBetween('building_year', [1946, 1990]);
        }
        if (filters.buildingPeriods?.indexOf('gt1991') !== -1) {
          whereBuilder.orWhereRaw('building_year >= 1991');
        }
      });
    }
    if (filters.vacancyDurations?.length) {
      queryBuilder.where(function (whereBuilder: any) {
        if (filters.vacancyDurations?.indexOf('lt2') !== -1) {
          whereBuilder.orWhereBetween('vacancy_start_year', [
            referenceDataYearFromFilters(filters) - 1,
            referenceDataYearFromFilters(filters),
          ]);
        }
        if (filters.vacancyDurations?.indexOf('gt2') !== -1) {
          whereBuilder.orWhereBetween('vacancy_start_year', [
            0,
            referenceDataYearFromFilters(filters) - 2,
          ]);
        }
        if (filters.vacancyDurations?.indexOf('2') !== -1) {
          whereBuilder.orWhere(
            'vacancy_start_year',
            referenceDataYearFromFilters(filters) - 2
          );
        }
        if (filters.vacancyDurations?.indexOf('3to5') !== -1) {
          whereBuilder.orWhereBetween('vacancy_start_year', [
            referenceDataYearFromFilters(filters) - 4,
            referenceDataYearFromFilters(filters) - 3,
          ]);
        }
        if (filters.vacancyDurations?.indexOf('2to5') !== -1) {
          whereBuilder.orWhereBetween('vacancy_start_year', [
            referenceDataYearFromFilters(filters) - 4,
            referenceDataYearFromFilters(filters) - 2,
          ]);
        }
        if (filters.vacancyDurations?.indexOf('5to10') !== -1) {
          whereBuilder.orWhereBetween('vacancy_start_year', [
            referenceDataYearFromFilters(filters) - 9,
            referenceDataYearFromFilters(filters) - 5,
          ]);
        }
        if (filters.vacancyDurations?.indexOf('gt10') !== -1) {
          whereBuilder.orWhereBetween('vacancy_start_year', [
            0,
            referenceDataYearFromFilters(filters) - 10,
          ]);
        }
      });
    }
    if (filters.isTaxedValues?.length) {
      queryBuilder.where(function (whereBuilder: any) {
        if (filters.isTaxedValues?.indexOf('true') !== -1) {
          whereBuilder.orWhereRaw('taxed');
        }
        if (filters.isTaxedValues?.indexOf('false') !== -1) {
          whereBuilder.orWhereNull('taxed');
          whereBuilder.orWhereRaw('not(taxed)');
        }
      });
    }
    if (filters.ownershipKinds?.length) {
      queryBuilder.where(function (whereBuilder: any) {
        if (filters.ownershipKinds?.indexOf(OwnershipKindsApi.Single) !== -1) {
          whereBuilder.orWhereNull('ownership_kind');
        }
        if (
          filters.ownershipKinds?.indexOf(OwnershipKindsApi.CoOwnership) !== -1
        ) {
          whereBuilder.orWhereIn(
            'ownership_kind',
            OwnershipKindValues[OwnershipKindsApi.CoOwnership]
          );
        }
        if (filters.ownershipKinds?.indexOf(OwnershipKindsApi.Other) !== -1) {
          whereBuilder.orWhereIn(
            'ownership_kind',
            OwnershipKindValues[OwnershipKindsApi.Other]
          );
        }
      });
    }
    if (filters.housingCounts?.length) {
      queryBuilder.where(function (whereBuilder: any) {
        if (filters.housingCounts?.indexOf('lt5') !== -1) {
          whereBuilder.orWhereRaw('coalesce(housing_count, 0) between 0 and 4');
        }
        if (filters.housingCounts?.indexOf('5to20') !== -1) {
          whereBuilder.orWhereBetween('housing_count', [5, 20]);
        }
        if (filters.housingCounts?.indexOf('20to50') !== -1) {
          whereBuilder.orWhereBetween('housing_count', [20, 50]);
        }
        if (filters.housingCounts?.indexOf('gt50') !== -1) {
          whereBuilder.orWhereRaw('housing_count > 50');
        }
      });
    }
    if (filters.vacancyRates?.length) {
      queryBuilder.where(function (whereBuilder: any) {
        if (filters.vacancyRates?.indexOf('lt20') !== -1) {
          whereBuilder.orWhereRaw(
            'vacant_housing_count * 100 / coalesce(housing_count, vacant_housing_count) < 20'
          );
        }
        if (filters.vacancyRates?.indexOf('20to40') !== -1) {
          whereBuilder.orWhereRaw(
            'vacant_housing_count * 100 / coalesce(housing_count, vacant_housing_count) between 20 and 40'
          );
        }
        if (filters.vacancyRates?.indexOf('40to60') !== -1) {
          whereBuilder.orWhereRaw(
            'vacant_housing_count * 100 / coalesce(housing_count, vacant_housing_count) between 40 and 60'
          );
        }
        if (filters.vacancyRates?.indexOf('60to80') !== -1) {
          whereBuilder.orWhereRaw(
            'vacant_housing_count * 100 / coalesce(housing_count, vacant_housing_count) between 60 and 80'
          );
        }
        if (filters.vacancyRates?.indexOf('gt80') !== -1) {
          whereBuilder.orWhereRaw(
            'vacant_housing_count * 100 / coalesce(housing_count, vacant_housing_count) > 80'
          );
        }
      });
    }
    if (filters.localities?.length) {
      queryBuilder.whereIn('geo_code', filters.localities);
    }
    if (filters.localityKinds?.length) {
      queryBuilder
        .join(
          localitiesTable,
          `${housingTable}.geo_code`,
          `${localitiesTable}.geo_code`
        )
        .whereIn(`${localitiesTable}.locality_kind`, filters.localityKinds);
    }
    if (filters.geoPerimetersIncluded && filters.geoPerimetersIncluded.length) {
      queryBuilder.whereExists((builder: any) =>
        builder
          .select('*')
          .from(geoPerimetersTable)
          .whereRaw(
            `st_contains(${geoPerimetersTable}.geom, ST_SetSRID(ST_Point(${housingTable}.longitude, ${housingTable}.latitude), 4326))`
          )
          .whereIn('kind', filters.geoPerimetersIncluded)
      );
    }
    if (filters.geoPerimetersExcluded && filters.geoPerimetersExcluded.length) {
      queryBuilder.whereNotExists(function (whereBuilder: any) {
        whereBuilder
          .select('*')
          .from(geoPerimetersTable)
          .whereRaw(
            `st_contains(${geoPerimetersTable}.geom, ST_SetSRID(ST_Point(${housingTable}.longitude, ${housingTable}.latitude), 4326))`
          )
          .whereIn('kind', filters.geoPerimetersExcluded);
      });
    }
    if (filters.dataYearsIncluded?.length) {
      queryBuilder.whereRaw('data_years && ?::integer[]', [
        filters.dataYearsIncluded,
      ]);
    }
    if (filters.dataYearsExcluded?.length) {
      queryBuilder.whereRaw('not(data_years && ?::integer[])', [
        filters.dataYearsExcluded,
      ]);
    }
    if (filters.status?.length) {
      queryBuilder.whereIn(`${housingTable}.status`, filters.status);
    }
    if (filters.subStatus?.length) {
      queryBuilder.whereIn(`${housingTable}.sub_status`, filters.subStatus);
    }
    queryOwnerHousingWhereClause(queryBuilder, filters.query);
  };
};

const listQuery = (establishmentIds?: string[]) =>
  db
    .select(
      `${housingTable}.*`,
      'o.id as owner_id',
      'o.raw_address as owner_raw_address',
      'o.full_name',
      'o.administrator',
      'o.email',
      'o.phone',
      db.raw('json_agg(distinct(campaigns.campaign_id)) as campaign_ids')
    )
    .from(housingTable)
    .join(ownersHousingTable, ownersHousingJoinClause)
    .join({ o: ownerTable }, `${ownersHousingTable}.owner_id`, `o.id`)
    .leftJoin(
      buildingTable,
      `${housingTable}.building_id`,
      `${buildingTable}.id`
    )
    .joinRaw(
      `left join lateral (
                    select campaign_id as campaign_id, count(*) over() as campaign_count 
                    from campaigns_housing ch, campaigns c 
                    where housing.id = ch.housing_id 
                    and c.id = ch.campaign_id
                    ${
                      establishmentIds?.length
                        ? ` and c.establishment_id in (?)`
                        : ''
                    }
                ) campaigns on true`,
      establishmentIds ?? []
    )
    .groupBy(`${housingTable}.id`, 'o.id');

interface FindOptions extends PaginationOptions {
  filters: HousingFiltersApi;
  sort?: HousingSortApi;
}

const find = async (opts: FindOptions): Promise<HousingApi[]> => {
  logger.trace('housingRepository.find', opts);

  const housingList: HousingDBO[] = await listQuery(
    opts.filters.establishmentIds
  )
    .modify(filteredQuery(opts.filters))
    .modify(
      sortQuery(opts.sort, {
        keys: {
          owner: (query) => query.orderBy('o.full_name', opts.sort?.owner),
          rawAddress: (query) => {
            query
              .orderBy(`${housingTable}.raw_address[2]`, opts.sort?.rawAddress)
              .orderByRaw(
                `array_to_string(((string_to_array("${housingTable}"."raw_address"[1], ' '))[2:]), '') ${opts.sort?.rawAddress}`
              )
              .orderByRaw(
                `(string_to_array("${housingTable}"."raw_address"[1], ' '))[1] ${opts.sort?.rawAddress}`
              );
          },
        },
        default: (query) => query.orderBy('id'),
      })
    )
    // TODO: avoid cast
    .modify(paginationQuery(opts.pagination as PaginationApi));

  logger.trace('housingRepository.find', { housing: housingList.length });
  return housingList.map(parseHousingApi);
};

const listWithFilters = async (
  filters: HousingFiltersApi
): Promise<HousingApi[]> => {
  return listQuery(filters.establishmentIds)
    .modify(filteredQuery(filters))
    .modify(queryHousingEventsJoinClause)
    .then((_) => _.map((result: any) => parseHousingApi(result)));
};

const stream = (): Highland.Stream<HousingApi> => {
  const stream = db
    .select(
      `${housingTable}.*`,
      'o.id as owner_id',
      'o.birth_date as owner_birth_date',
      'o.raw_address as owner_raw_address',
      'o.full_name',
      'o.administrator',
      'o.email',
      'o.phone'
    )
    .from(housingTable)
    .join(ownersHousingTable, ownersHousingJoinClause)
    .join({ o: ownerTable }, `${ownersHousingTable}.owner_id`, `o.id`)
    .modify(whereVacant())
    .stream();

  return highland<HousingDBO>(stream)
    .map(parseHousingApi)
    .flatMap((housing) => {
      return highland<HousingApi>(
        ownerRepository.listByHousing(housing.id).then(
          (owners: HousingOwnerApi[]): HousingApi => ({
            ...housing,
            coowners: owners.filter((owner) => owner.rank > 1),
          })
        )
      );
    });
};

const countVacant = async (): Promise<number> => {
  const value = await db(housingTable)
    .countDistinct(`${housingTable}.id`)
    .modify(whereVacant());

  return Number(value[0].count);
};

function whereVacant(year: number = ReferenceDataYear) {
  return (query: Knex.QueryBuilder) =>
    query
      .andWhere({
        occupancy: OccupancyKindApi.Vacant,
      })
      .andWhere('vacancy_start_year', '<=', year - 2)
      .andWhereRaw('data_years && ?::integer[]', [[year]])
      .andWhereRaw('NOT(data_years && ?::integer[])', [[year + 1]]);
}

const count = async (filters: HousingFiltersApi): Promise<HousingCountApi> => {
  const result = await db
    .with(
      'list',
      listQuery(filters.establishmentIds).modify(filteredQuery(filters))
    )
    .countDistinct('id as housing')
    .countDistinct('owner_id as owners')
    .from('list')
    .first();

  return {
    housing: Number(result?.housing),
    owners: Number(result?.owners),
  };
};

const listByIds = async (ids: string[]): Promise<HousingApi[]> => {
  const housingList = await listQuery().whereIn(`${housingTable}.id`, ids);
  return housingList.map(parseHousingApi);
};

const update = async (housingApi: HousingApi): Promise<void> => {
  console.log('Update housingApi', housingApi.id);

  return db(housingTable)
    .where('id', housingApi.id)
    .update({
      occupancy: housingApi.occupancy,
      occupancy_intended: housingApi.occupancyIntended ?? null,
      status: housingApi.status,
      sub_status: housingApi.subStatus ?? null,
      precisions: housingApi.precisions ?? null,
      vacancy_reasons: housingApi.vacancyReasons ?? null,
    });
};

interface HousingRecordDBO {
  id: string;
  invariant: string;
  local_id: string;
  raw_address: string[];
  geo_code: string;
  longitude?: number;
  latitude?: number;
  cadastral_classification?: number;
  uncomfortable: boolean;
  vacancy_start_year?: number;
  housing_kind: string;
  rooms_count: number;
  living_area: number;
  cadastral_reference?: string;
  building_year?: number;
  taxed?: boolean;
  vacancy_reasons?: string[];
  data_years: number[];
  building_location?: string;
  ownership_kind?: OwnershipKindsApi;
  status: HousingStatusApi;
  sub_status?: string;
  precisions?: string[];
  energy_consumption?: EnergyConsumptionGradesApi;
  energy_consumption_worst?: EnergyConsumptionGradesApi;
  occupancy: OccupancyKindApi;
  occupancy_registered?: OccupancyKindApi;
  occupancy_intended?: OccupancyKindApi;
  latitude_ban?: number;
  longitude_ban?: number;
}

interface HousingDBO extends HousingRecordDBO {
  owner_id: string;
  owner_birth_date?: Date;
  coowners: OwnerDBO[];
  // TODO: fix this
  [key: string]: any;
}

export const parseHousingApi = (result: HousingDBO): HousingApi => ({
  id: result.id,
  invariant: result.invariant,
  localId: result.local_id,
  rawAddress: result.raw_address,
  geoCode: result.geo_code,
  longitude: result.longitude_ban ?? result.longitude,
  latitude: result.latitude_ban ?? result.latitude,
  cadastralClassification: result.cadastral_classification,
  uncomfortable: result.uncomfortable,
  vacancyStartYear: result.vacancy_start_year,
  housingKind: result.housing_kind,
  roomsCount: result.rooms_count,
  livingArea: result.living_area,
  cadastralReference: result.cadastral_reference,
  buildingYear: result.building_year,
  taxed: result.taxed,
  vacancyReasons: result.vacancy_reasons ?? undefined,
  dataYears: result.data_years,
  buildingLocation: result.building_location,
  ownershipKind: getOwnershipKindFromValue(result.ownership_kind),
  status: result.status,
  subStatus: result.sub_status ?? undefined,
  precisions: result.precisions ?? undefined,
  energyConsumption: result.energy_consumption,
  energyConsumptionWorst: result.energy_consumption_worst,
  occupancy: result.occupancy,
  occupancyRegistered: result.occupancy_registered,
  occupancyIntended: result.occupancy_intended,
  localityKind: result.locality_kind,
  geoPerimeters: result.geo_perimeters,
  owner: {
    id: result.owner_id,
    birthDate: result.owner_birth_date,
    rawAddress: result.owner_raw_address.filter((_: string) => _ && _.length),
    fullName: result.full_name,
    administrator: result.administrator,
    email: result.email,
    phone: result.phone,
  },
  coowners: [],
  buildingHousingCount: result.housing_count,
  buildingVacancyRate: result.vacant_housing_count
    ? Math.round(
        (result.vacant_housing_count * 100) /
          (result.housing_count ?? result.vacant_housing_count)
      )
    : undefined,
  campaignIds: (result.campaign_ids ?? []).filter((_: any) => _),
  contactCount: result.contact_count,
  lastContact: result.last_contact,
});

export const formatHousingRecordApi = (
  housingRecordApi: HousingRecordApi
): HousingRecordDBO => ({
  id: housingRecordApi.id,
  invariant: housingRecordApi.invariant,
  local_id: housingRecordApi.localId,
  raw_address: housingRecordApi.rawAddress,
  geo_code: housingRecordApi.geoCode,
  longitude: housingRecordApi.longitude,
  latitude: housingRecordApi.latitude,
  cadastral_classification: housingRecordApi.cadastralClassification,
  uncomfortable: housingRecordApi.uncomfortable,
  vacancy_start_year: housingRecordApi.vacancyStartYear,
  housing_kind: housingRecordApi.housingKind,
  rooms_count: housingRecordApi.roomsCount,
  living_area: housingRecordApi.livingArea,
  cadastral_reference: housingRecordApi.cadastralReference,
  building_year: housingRecordApi.buildingYear,
  building_location: housingRecordApi.buildingLocation,
  vacancy_reasons: housingRecordApi.vacancyReasons,
  taxed: housingRecordApi.taxed,
  ownership_kind: housingRecordApi.ownershipKind,
  data_years: housingRecordApi.dataYears,
  status: housingRecordApi.status,
  sub_status: housingRecordApi.subStatus,
  precisions: housingRecordApi.precisions,
  energy_consumption: housingRecordApi.energyConsumption,
  energy_consumption_worst: housingRecordApi.energyConsumptionWorst,
  occupancy: housingRecordApi.occupancy,
  occupancy_registered: housingRecordApi.occupancyRegistered,
  occupancy_intended: housingRecordApi.occupancyIntended,
});

export default {
  get,
  find,
  listWithFilters,
  stream,
  count,
  countVacant,
  listByIds,
  update,
  formatHousingRecordApi,
  saveMany,
};<|MERGE_RESOLUTION|>--- conflicted
+++ resolved
@@ -247,35 +247,11 @@
   return housing ? parseHousingApi(housing) : null;
 };
 
-<<<<<<< HEAD
 export const filteredQuery = (filters: HousingFiltersApi) => {
   return (queryBuilder: Knex.QueryBuilder) => {
-    queryBuilder.where((whereBuilder) => {
-      if (
-        !filters.occupancies?.length ||
-        filters.occupancies?.includes(OccupancyKindApi.Vacant)
-      ) {
-        whereBuilder.orWhereRaw('occupancy = ? and vacancy_start_year <= ?', [
-          OccupancyKindApi.Vacant,
-          referenceDataYearFromFilters(filters) - 2,
-        ]);
-      }
-
-      if (
-        !filters.occupancies?.length ||
-        filters.occupancies?.includes(OccupancyKindApi.Rent)
-      ) {
-        whereBuilder.orWhere('occupancy', OccupancyKindApi.Rent);
-      }
-    });
-
-=======
-const filteredQuery = (filters: HousingFiltersApi) => {
-  return (queryBuilder: any) => {
     if (filters.occupancies?.length) {
       queryBuilder.whereIn('occupancy', filters.occupancies);
     }
->>>>>>> da42d6e0
     if (filters.energyConsumption?.length) {
       queryBuilder.whereIn('energy_consumption', filters.energyConsumption);
     }
