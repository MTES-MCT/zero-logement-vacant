--- conflicted
+++ resolved
@@ -165,19 +165,14 @@
         }
 
         const query = db
-<<<<<<< HEAD
-            .select(`${housingTable}.*`, 'o.id as owner_id', 'o.raw_address as owner_raw_address', 'o.full_name',
-                db.raw('json_agg(distinct(campaigns)) campaign_ids'),
-                db.raw('array_agg(distinct(hsg.type))'),
-=======
             .select(
                 `${housingTable}.*`,
                 'o.id as owner_id',
                 'o.raw_address as owner_raw_address',
                 'o.full_name',
                 'o.administrator',
-                db.raw('json_agg(campaigns) campaign_ids')
->>>>>>> f8671194
+                db.raw('json_agg(campaigns) campaign_ids'),
+                db.raw('array_agg(distinct(hsg.type))')
             )
             .from(housingTable)
             .join(ownersHousingTable, `${housingTable}.id`, `${ownersHousingTable}.housing_id`)
