--- conflicted
+++ resolved
@@ -11,13 +11,9 @@
   DraftCreationPayloadDTO,
   DraftDTO,
   DraftUpdatePayloadDTO,
-<<<<<<< HEAD
   FileUploadDTO,
   SenderDTO,
   replaceVariables,
-=======
-  replaceVariables
->>>>>>> 3a942342
 } from '@zerologementvacant/models';
 import { createS3, toBase64, getContent, getBase64Content } from '@zerologementvacant/utils';
 import { DraftApi, toDraftDTO } from '~/models/DraftApi';
@@ -138,19 +134,8 @@
   body('body').optional({ nullable: true }).isString(),
   body('sender').optional({ nullable: true }).isObject(),
   body('logo').optional({ nullable: true }).isArray({ min: 0, max: 2 }),
-<<<<<<< HEAD
-  body('logo.*.id').optional().isString().withMessage('id must be a string'),
-  body('logo.*.type').optional().isString().withMessage('type must be a string'),
-  body('logo.*.content').optional().isString().withMessage('content must be a string'),
-  body('logo.*.url').optional().isString().withMessage('url must be a string'),
-  body('sender.signatoryFile').optional({ nullable: true }).isObject(),
-  body('sender.signatoryFile.id').optional().isString().withMessage('id must be a string'),
-  body('sender.signatoryFile.type').optional().isString().withMessage('type must be a string'),
-  body('sender.signatoryFile.content').optional().isString().withMessage('content must be a string'),
-  body('sender.signatoryFile.url').optional().isString().withMessage('url must be a string'),
-=======
   body('logo.*').isString()
->>>>>>> 3a942342
+  body('sender.signatoryFile.*').isString()
 ];
 const senderValidators: ValidationChain[] = [
   ...['name', 'service', 'firstName', 'lastName', 'address'].map((prop) =>
@@ -166,10 +151,6 @@
     'signatoryLastName',
     'signatoryFirstName',
     'signatoryRole',
-<<<<<<< HEAD
-=======
-    'signatoryFile'
->>>>>>> 3a942342
   ].map((prop) =>
     body(`sender.${prop}`)
       .optional({ nullable: true })
@@ -273,11 +254,7 @@
     secretAccessKey: config.s3.secretAccessKey
   });
   const logos = await async.map(draft.logo ?? [], async (logo: string) =>
-<<<<<<< HEAD
     getBase64Content(logo, { s3, bucket: config.s3.bucket }),
-=======
-    toBase64(logo, { s3, bucket: config.s3.bucket })
->>>>>>> 3a942342
   );
 
   const signature = draft.sender.signatoryFile
