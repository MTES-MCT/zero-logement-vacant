import convict from 'convict';
import formats from 'convict-format-with-validator';
import dotenv from 'dotenv';
import path from 'node:path';

import { LOG_LEVELS, LogLevel } from '@zerologementvacant/shared';

dotenv.config({
  path: path.join(__dirname, '..', '..', '.env')
});

const isProduction = process.env.NODE_ENV === 'production';

convict.addFormats(formats);
convict.addFormat({
  name: 'strict-boolean',
  validate(val: any) {
    return typeof val === 'string' && val === 'true';
  },
  coerce: (val: string): boolean => val === 'true'
});
convict.addFormat({
  name: 'comma-separated string',
  validate(val: any) {
    return typeof val === 'string';
  },
  coerce(val: string): string[] {
    return val.split(',').map((str) => str.trim());
  }
});

export type Env = 'development' | 'test' | 'production';

interface Config {
  app: {
    batchSize: number;
    env: Env;
    isReviewApp: boolean;
    host: string;
    port: number;
    system: string;
  };
  auth: {
    secret: string;
    expiresIn: string;
  };
  ban: {
    api: {
      endpoint: string;
    };
    update: {
      pageSize: number;
      delay: string;
    };
  };
  cerema: {
    api: string;
    enabled: boolean;
    token: string;
    inviteLimit: number;
    forceInvite: boolean;
  };
  datafoncier: {
    api: string;
    enabled: boolean;
    token: string | null;
  };
  db: {
    env: Env;
    url: string;
    pool: {
      max: number;
    };
  };
<<<<<<< HEAD
  elastic: {
    env: Env;
    node: string;
    auth: {
      username: string;
      password: string;
    }
=======
  e2e: {
    email: string | null;
    password: string | null;
>>>>>>> b7327b1e
  };
  log: {
    level: LogLevel;
  };
  mailer: {
    from: string;
    provider: 'brevo' | 'nodemailer';
    host: string | null;
    port: number | null;
    user: string | null;
    password: string | null;
    /**
     * Provide this if the provider is sendinblue
     */
    apiKey: string | null;
    eventApiKey: string | null;
    secure: boolean;
  };
  metabase: {
    domain: string;
    token: string;
  };
  rateLimit: {
    max: number;
  };
  redis: {
    url: string;
  };
  s3: {
    endpoint: string;
    region: string;
    bucket: string;
    accessKeyId: string;
    secretAccessKey: string;
  };
  sentry: {
    dsn: string | null;
    enabled: boolean;
  };
}

const config = convict<Config>({
  app: {
    batchSize: {
      env: 'BATCH_SIZE',
      format: 'int',
      default: 1_000
    },
    env: {
      env: 'NODE_ENV',
      format: ['development', 'test', 'production'],
      default: 'development'
    },
    isReviewApp: {
      env: 'IS_REVIEW_APP',
      format: 'strict-boolean',
      default: false
    },
    host: {
      env: 'HOST',
      format: String,
      default: 'http://localhost:3001'
    },
    port: {
      env: 'PORT',
      format: 'port',
      default: 3001
    },
    system: {
      env: 'SYSTEM_ACCOUNT',
      format: String,
      default: 'admin@zerologementvacant.beta.gouv.fr'
    }
  },
  auth: {
    secret: {
      env: 'AUTH_SECRET',
      format: String,
      sensitive: true,
      default: isProduction ? null : 'secret'
    },
    expiresIn: {
      env: 'AUTH_EXPIRES_IN',
      format: String,
      default: '12 hours'
    }
  },
  ban: {
    api: {
      endpoint: {
        env: 'BAN_API_ENDPOINT',
        format: 'url',
        default: 'https://api-adresse.data.gouv.fr'
      }
    },
    update: {
      pageSize: {
        env: 'BAN_UPDATE_PAGE_SIZE',
        format: 'int',
        default: 2_000
      },
      delay: {
        env: 'BAN_UPDATE_DELAY',
        format: String,
        default: '1 months'
      }
    }
  },
  cerema: {
<<<<<<< HEAD
=======
    api: {
      env: 'CEREMA_API',
      format: 'url',
      default: 'https://getdf.cerema.fr'
    },
>>>>>>> b7327b1e
    enabled: {
      env: 'CEREMA_ENABLED',
      format: 'strict-boolean',
      default: isProduction
    },
    api: {
      env: 'CEREMA_API',
      format: 'url',
      default: 'https://getdf.cerema.fr',
    },
    token: {
      env: 'CEREMA_TOKEN',
      format: String,
      sensitive: true,
      default: null,
<<<<<<< HEAD
      nullable: !isProduction,
    },
    inviteLimit: {
      env: 'CEREMA_INVITE_LIMIT',
      format: 'int',
      default: 10,
    },
    forceInvite: {
      env: 'CEREMA_FORCE_INVITE',
      format: Boolean,
      default: false
=======
      nullable: !isProduction
>>>>>>> b7327b1e
    }
  },
  datafoncier: {
    api: {
      env: 'DATAFONCIER_API',
      format: String,
      default: 'https://apidf-preprod.cerema.fr'
    },
    enabled: {
      env: 'DATAFONCIER_ENABLED',
      format: 'strict-boolean',
      default: false
    },
    token: {
      env: 'DATAFONCIER_TOKEN',
      format: String,
      default: null,
      nullable: true,
      sensitive: true
    }
  },
  db: {
    env: {
      env: 'DATABASE_ENV',
      format: ['development', 'test', 'production'],
      default: (process.env.NODE_ENV as Env | null) ?? 'development'
    },
    url: {
      env: 'DATABASE_URL',
      format: String,
      default: isProduction
        ? null
        : 'postgresql://postgres:postgres@localhost:5432/zlv',
      nullable: false
    },
    pool: {
      max: {
        env: 'DATABASE_POOL_MAX',
        format: 'int',
        default: 10
      }
    }
  },
  e2e: {
    email: {
      env: 'E2E_EMAIL',
      format: 'email',
      sensitive: true,
      default: null,
      nullable: true
    },
    password: {
      env: 'E2E_PASSWORD',
      format: String,
      sensitive: true,
      default: null,
      nullable: true
    }
  },
  elastic: {
    env: {
      env: 'ELASTIC_ENV',
      format: ['development', 'test', 'production'],
      default: (process.env.NODE_ENV as Env | null) ?? 'development',
    },
    node: {
      env: 'ELASTIC_NODE',
      format: String,
      default: ''
    },
    auth: {
      username: {
        env: 'ELASTIC_USERNAME',
        format: String,
        default: ''
      },
      password: {
        env: 'ELASTIC_PASSWORD',
        format: String,
        default: ''
      },
    }
  },
  log: {
    level: {
      env: 'LOG_LEVEL',
      format: LOG_LEVELS,
      default: LogLevel.INFO
    }
  },
  mailer: {
    from: {
      // TODO: change this to 'MAILER_FROM'
      env: 'MAIL_FROM',
      format: String,
      default: 'contact@zerologementvacant.beta.gouv.fr'
    },
    provider: {
      env: 'MAILER_PROVIDER',
      format: ['brevo', 'nodemailer'],
      default: 'nodemailer'
    },
    host: {
      env: 'MAILER_HOST',
      format: String,
      default: null,
      nullable: true
    },
    port: {
      env: 'MAILER_PORT',
      format: 'port',
      default: null,
      nullable: true
    },
    user: {
      env: 'MAILER_USER',
      format: String,
      default: null,
      nullable: true
    },
    password: {
      env: 'MAILER_PASSWORD',
      format: String,
      sensitive: true,
      default: null,
      nullable: true
    },
    apiKey: {
      env: 'MAILER_API_KEY',
      format: String,
      sensitive: true,
      default: null,
      nullable: true
    },
    eventApiKey: {
      env: 'MAILER_EVENT_API_KEY',
      format: String,
      sensitive: true,
      default: null,
      nullable: true
    },
    secure: {
      env: 'MAILER_SECURE',
      format: Boolean,
      default: false
    }
  },
  metabase: {
    domain: {
      env: 'METABASE_DOMAIN',
      format: 'url',
      nullable: true,
      default: null
    },
    token: {
      env: 'METABASE_TOKEN',
      format: String,
      default: null,
      nullable: !isProduction,
      sensitive: true
    }
  },
  rateLimit: {
    max: {
      env: 'RATE_LIMIT_MAX',
      format: 'int',
      default: 10_000
    }
  },
  redis: {
    url: {
      env: 'REDIS_URL',
      format: String,
      default: isProduction ? null : 'redis://localhost:6379'
    }
  },
  s3: {
    endpoint: {
      env: 'S3_ENDPOINT',
      format: String,
      default: isProduction ? null : 'http://localhost:9090'
    },
    region: {
      env: 'S3_REGION',
      format: String,
      default: isProduction ? null : 'whatever'
    },
    bucket: {
      env: 'S3_BUCKET',
      format: String,
      default: 'zerologementvacant'
    },
    accessKeyId: {
      env: 'S3_ACCESS_KEY_ID',
      format: String,
      default: isProduction ? null : 'key',
      sensitive: true
    },
    secretAccessKey: {
      env: 'S3_SECRET_ACCESS_KEY',
      format: String,
      default: isProduction ? null : 'secret',
      sensitive: true
    }
  },
  sentry: {
    dsn: {
      env: 'SENTRY_DSN',
      format: String,
      default: null,
      nullable: true
    },
    enabled: {
      env: 'SENTRY_ENABLED',
      format: Boolean,
      default: isProduction
    }
  }
})
  .validate({ allowed: 'strict' })
  .get();

export default config;<|MERGE_RESOLUTION|>--- conflicted
+++ resolved
@@ -72,7 +72,6 @@
       max: number;
     };
   };
-<<<<<<< HEAD
   elastic: {
     env: Env;
     node: string;
@@ -80,11 +79,9 @@
       username: string;
       password: string;
     }
-=======
   e2e: {
     email: string | null;
     password: string | null;
->>>>>>> b7327b1e
   };
   log: {
     level: LogLevel;
@@ -194,44 +191,33 @@
     }
   },
   cerema: {
-<<<<<<< HEAD
-=======
+    enabled: {
+      env: 'CEREMA_ENABLED',
+      format: 'strict-boolean',
+      default: isProduction
+    },
     api: {
       env: 'CEREMA_API',
       format: 'url',
       default: 'https://getdf.cerema.fr'
     },
->>>>>>> b7327b1e
-    enabled: {
-      env: 'CEREMA_ENABLED',
-      format: 'strict-boolean',
-      default: isProduction
-    },
-    api: {
-      env: 'CEREMA_API',
-      format: 'url',
-      default: 'https://getdf.cerema.fr',
-    },
     token: {
       env: 'CEREMA_TOKEN',
       format: String,
       sensitive: true,
       default: null,
-<<<<<<< HEAD
-      nullable: !isProduction,
+      nullable: !isProduction
     },
     inviteLimit: {
       env: 'CEREMA_INVITE_LIMIT',
       format: 'int',
-      default: 10,
+      default: 10
     },
     forceInvite: {
       env: 'CEREMA_FORCE_INVITE',
       format: Boolean,
-      default: false
-=======
+      default: false,
       nullable: !isProduction
->>>>>>> b7327b1e
     }
   },
   datafoncier: {
