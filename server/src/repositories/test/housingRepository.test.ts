import { faker } from '@faker-js/faker/locale/fr';
import { differenceInYears } from 'date-fns';
import fp from 'lodash/fp';

import { isDefined } from '@zerologementvacant/shared';
import housingRepository, {
  formatHousingRecordApi,
  Housing,
<<<<<<< HEAD
  ReferenceDataFileYear,
=======
  ReferenceDataYear
>>>>>>> 98d322f1
} from '../housingRepository';
import {
  genAddressApi,
  genBuildingApi,
  genCampaignApi,
  genEstablishmentApi,
  genGroupApi,
  genHousingApi,
  genLocalityApi,
  genOwnerApi,
  genUserApi,
  manyOf,
  oneOf
} from '~/test/testFixtures';
import {
  formatGroupApi,
  formatGroupHousingApi,
  Groups,
  GroupsHousing
} from '../groupRepository';
import { formatOwnerApi, Owners } from '../ownerRepository';
import {
  formatHousingOwnerApi,
  formatHousingOwnersApi,
  HousingOwners
} from '../housingOwnerRepository';
import { HousingApi, OccupancyKindApi } from '~/models/HousingApi';
import { formatLocalityApi, Localities } from '../localityRepository';
import { LocalityApi } from '~/models/LocalityApi';
import { BuildingApi } from '~/models/BuildingApi';
import {
  Buildings,
  formatBuildingApi,
  parseBuildingApi
} from '../buildingRepository';
import async from 'async';
import { OwnerApi } from '~/models/OwnerApi';
import {
  CampaignsHousing,
  formatCampaignHousingApi
} from '../campaignHousingRepository';
import { Campaigns, formatCampaignApi } from '../campaignRepository';
import {
  Establishments,
  formatEstablishmentApi
} from '../establishmentRepository';
import { formatUserApi, Users } from '../userRepository';
import { AddressApi } from '~/models/AddressApi';
import { AddressKinds } from '@zerologementvacant/models';
import {
  Addresses,
  formatAddressApi
} from '~/repositories/banAddressesRepository';
import { HousingOwnerApi } from '~/models/HousingOwnerApi';

describe('Housing repository', () => {
  const establishment = genEstablishmentApi();
  const user = genUserApi(establishment.id);

  beforeAll(async () => {
    await Establishments().insert(formatEstablishmentApi(establishment));
    await Users().insert(formatUserApi(user));
  });

  describe('find', () => {
    const housings = Array.from({ length: 10 }, () => genHousingApi());
    const owners = housings.map((housing) => housing.owner);
    const housingOwners: HousingOwnerApi[] = housings.map((housing) => ({
      ...housing.owner,
      ownerId: housing.owner.id,
      housingGeoCode: housing.geoCode,
      housingId: housing.id,
      rank: 1
    }));

    beforeAll(async () => {
      await Housing().insert(housings.map(formatHousingRecordApi));
      await Owners().insert(owners.map(formatOwnerApi));
      await HousingOwners().insert(housingOwners.map(formatHousingOwnerApi));
    });

    it('should sort by geo code and id by default', async () => {
      const actual = await housingRepository.find({
        filters: {}
      });

      expect(actual).toBeSortedBy('geoCode');
    });

    it('should include owner on demand', async () => {
      const actual = await housingRepository.find({
        filters: {},
        includes: ['owner']
      });

      expect(actual).toSatisfyAll((housing) => housing.owner !== undefined);
    });

    it('should include owner if needed by a filter', async () => {
      const owner = owners[0];

      const actual = await housingRepository.find({
        filters: {
          ownerIds: [owner.id]
        }
      });

      expect(actual).toSatisfyAll<HousingApi>(
        (housing) => housing.owner?.id === owner.id
      );
    });

    it('should include owner only once', async () => {
      const owner = owners[0];

      const actual = await housingRepository.find({
        filters: {
          ownerIds: [owner.id]
        },
        includes: ['owner']
      });

      expect(actual).toSatisfyAll<HousingApi>(
        (housing) => housing.owner?.id === owner.id
      );
    });

    describe('Filters', () => {
      it('should filter by housing ids', async () => {
        const houses: HousingApi[] = Array.from({ length: 4 })
          .map(() =>
            genHousingApi(faker.helpers.arrayElement(establishment.geoCodes))
          )
          // Should not return this one
          .concat(genHousingApi());
        await Housing().insert(houses.map(formatHousingRecordApi));

        const actual = await housingRepository.find({
          filters: {
            housingIds: houses.slice(0, 1).map((housing) => housing.id)
          }
        });

        expect(actual.length).toBeGreaterThanOrEqual(1);
        expect(actual).toSatisfyAll<HousingApi>((actualHousing) => {
          return houses.map((housing) => housing.id).includes(actualHousing.id);
        });
      });

      describe('by living area', () => {
        beforeEach(async () => {
          const housingList: HousingApi[] = [
            { ...genHousingApi(), livingArea: 34 },
            { ...genHousingApi(), livingArea: 35 },
            { ...genHousingApi(), livingArea: 74 },
            { ...genHousingApi(), livingArea: 75 },
            { ...genHousingApi(), livingArea: 99 },
            { ...genHousingApi(), livingArea: 100 }
          ];
          await Housing().insert(housingList.map(formatHousingRecordApi));
          const owner = genOwnerApi();
          await Owners().insert(formatOwnerApi(owner));
          await HousingOwners().insert(
            housingList.flatMap((housing) =>
              formatHousingOwnersApi(housing, [owner])
            )
          );
        });

        const tests = [
          {
            name: 'less than 35 m2',
            filter: ['lt35'],
            predicate: (housing: HousingApi) => housing.livingArea < 35
          },
          {
            name: 'between 35 and 74 m2',
            filter: ['35to74'],
            predicate: (housing: HousingApi) =>
              35 <= housing.livingArea && housing.livingArea <= 74
          },
          {
            name: 'between 75 and 99 m2',
            filter: ['75to99'],
            predicate: (housing: HousingApi) =>
              75 <= housing.livingArea && housing.livingArea <= 99
          },
          {
            name: 'more than 100 m2',
            filter: ['gte100'],
            predicate: (housing: HousingApi) => housing.livingArea >= 100
          }
        ];

        test.each(tests)('should keep $name', async ({ filter, predicate }) => {
          const actual = await housingRepository.find({
            filters: {
              housingAreas: filter
            }
          });

          expect(actual.length).toBeGreaterThan(0);
          expect(actual).toSatisfyAll<HousingApi>(predicate);
        });
      });

      describe('by vacancy duration', () => {
        beforeEach(async () => {
          const housingList: HousingApi[] = new Array(12)
            .fill('0')
            .map((_, i) => ({
              ...genHousingApi(),
<<<<<<< HEAD
              vacancyStartYear: ReferenceDataFileYear - i,
=======
              vacancyStartYear: ReferenceDataYear - i
>>>>>>> 98d322f1
            }));
          await Housing().insert(housingList.map(formatHousingRecordApi));
          const owner = genOwnerApi();
          await Owners().insert(formatOwnerApi(owner));
          await HousingOwners().insert(
            housingList.flatMap((housing) =>
              formatHousingOwnersApi(housing, [owner])
            )
          );
        });

        const tests = [
          {
            name: 'less than 2 years',
            filter: ['lt2'],
            predicate: (housing: HousingApi) =>
<<<<<<< HEAD
              ReferenceDataFileYear - (housing.vacancyStartYear as number) < 2,
=======
              ReferenceDataYear - (housing.vacancyStartYear as number) < 2
>>>>>>> 98d322f1
          },
          {
            name: '2 years',
            filter: ['2'],
            predicate: (housing: HousingApi) =>
<<<<<<< HEAD
              ReferenceDataFileYear - (housing.vacancyStartYear as number) === 2,
=======
              ReferenceDataYear - (housing.vacancyStartYear as number) === 2
>>>>>>> 98d322f1
          },
          {
            name: 'more than 2 years',
            filter: ['gt2'],
            predicate: (housing: HousingApi) =>
<<<<<<< HEAD
              ReferenceDataFileYear - (housing.vacancyStartYear as number) > 2,
=======
              ReferenceDataYear - (housing.vacancyStartYear as number) > 2
>>>>>>> 98d322f1
          },
          {
            name: 'between 3 and 4 years',
            filter: ['3to4'],
            predicate: (housing: HousingApi) => {
              const diff =
              ReferenceDataFileYear - (housing.vacancyStartYear as number);
              return 3 <= diff && diff <= 4;
            }
          },
          {
            name: 'between 5 and 9 years',
            filter: ['5to9'],
            predicate: (housing: HousingApi) => {
              const diff =
              ReferenceDataFileYear - (housing.vacancyStartYear as number);
              return 5 <= diff && diff <= 9;
            }
          },
          {
            name: '10 years and more',
            filter: ['gte10'],
            predicate: (housing: HousingApi) =>
<<<<<<< HEAD
              ReferenceDataFileYear - (housing.vacancyStartYear as number) >= 10,
          },
=======
              ReferenceDataYear - (housing.vacancyStartYear as number) >= 10
          }
>>>>>>> 98d322f1
        ];

        test.each(tests)('should keep $name', async ({ filter, predicate }) => {
          const actual = await housingRepository.find({
            filters: {
              vacancyDurations: filter
            }
          });

          expect(actual.length).toBeGreaterThan(0);
          expect(actual).toSatisfyAll<HousingApi>(predicate);
        });
      });

      describe('by housing count by building', () => {
        function createHousingByBuilding(count: number): HousingApi[] {
          const buildingId = faker.string.alphanumeric(10);
          return new Array(count)
            .fill('0')
            .map(() => ({ ...genHousingApi(), buildingId }));
        }

        beforeEach(async () => {
          const housingByBuilding: HousingApi[][] = [
            createHousingByBuilding(4),
            createHousingByBuilding(5),
            createHousingByBuilding(19),
            createHousingByBuilding(20),
            createHousingByBuilding(49),
            createHousingByBuilding(50)
          ];
          const housingList = housingByBuilding.flat();
          await Housing().insert(housingList.map(formatHousingRecordApi));
          const owner = genOwnerApi();
          await Owners().insert(formatOwnerApi(owner));
          await HousingOwners().insert(
            housingList.flatMap((housing) =>
              formatHousingOwnersApi(housing, [owner])
            )
          );
          const buildings: BuildingApi[] = housingByBuilding.map(
            (housingList) => genBuildingApi(housingList)
          );
          await Buildings().insert(buildings.map(formatBuildingApi));
        });

        const tests = [
          {
            name: 'less than 5',
            filter: ['lt5'],
            predicate: (building: BuildingApi) => {
              return building.housingCount < 5;
            }
          },
          {
            name: 'between 5 and 19',
            filter: ['5to19'],
            predicate: (building: BuildingApi) => {
              return 5 <= building.housingCount && building.housingCount <= 19;
            }
          },
          {
            name: 'between 20 and 49',
            filter: ['20to49'],
            predicate: (building: BuildingApi) => {
              return 20 <= building.housingCount && building.housingCount <= 49;
            }
          },
          {
            name: '50 and more',
            filter: ['gte50'],
            predicate: (building: BuildingApi) => {
              return building.housingCount >= 50;
            }
          }
        ];

        test.each(tests)('should keep $name', async ({ filter, predicate }) => {
          const actual = await housingRepository.find({
            filters: {
              housingCounts: filter
            }
          });

          expect(actual.length).toBeGreaterThan(0);
          const ids = fp.uniq(
            actual.map((housing) => housing.buildingId).filter(isDefined)
          );
          const buildings = await Buildings()
            .whereIn('id', ids)
            .then((buildings) => buildings.map(parseBuildingApi));
          expect(buildings).toSatisfyAll<BuildingApi>(predicate);
        });
      });

      describe('by vacancy rate by building', () => {
        function createHousingByBuilding(
          vacant: number,
          other: number
        ): HousingApi[] {
          const buildingId = faker.string.alphanumeric(10);
          return new Array(vacant + other).fill('0').map((_, i) => ({
            ...genHousingApi(),
            buildingId,
            occupancy:
              i < vacant ? OccupancyKindApi.Vacant : OccupancyKindApi.Rent
          }));
        }

        beforeEach(async () => {
          const housingByBuilding: HousingApi[][] = [
            createHousingByBuilding(19, 81), // 19 %
            createHousingByBuilding(2, 8), // 20 %
            createHousingByBuilding(39, 61), // 39 %
            createHousingByBuilding(4, 6), // 40 %
            createHousingByBuilding(59, 41), // 59 %
            createHousingByBuilding(6, 4), // 60 %
            createHousingByBuilding(79, 21), // 79 %
            createHousingByBuilding(8, 2) // 80 %
          ];
          const housingList = housingByBuilding.flat();
          await Housing().insert(housingList.map(formatHousingRecordApi));
          const owner = genOwnerApi();
          await Owners().insert(formatOwnerApi(owner));
          await HousingOwners().insert(
            housingList.flatMap((housing) =>
              formatHousingOwnersApi(housing, [owner])
            )
          );
          const buildings: BuildingApi[] = housingByBuilding.map(
            (housingList) => genBuildingApi(housingList)
          );
          await Buildings().insert(buildings.map(formatBuildingApi));
        });

        const tests = [
          {
            name: 'less than 20 %',
            filter: ['lt20'],
            predicate: (building: BuildingApi) => {
              return building.vacantHousingCount / building.housingCount < 0.2;
            }
          },
          {
            name: 'between 20 and 39 %',
            filter: ['20to39'],
            predicate: (building: BuildingApi) => {
              const rate = building.vacantHousingCount / building.housingCount;
              return 0.2 <= rate && rate <= 0.39;
            }
          },
          {
            name: 'between 40 and 59 %',
            filter: ['40to59'],
            predicate: (building: BuildingApi) => {
              const rate = building.vacantHousingCount / building.housingCount;
              return 0.4 <= rate && rate <= 0.59;
            }
          },
          {
            name: 'between 60 and 79 %',
            filter: ['60to79'],
            predicate: (building: BuildingApi) => {
              const rate = building.vacantHousingCount / building.housingCount;
              return 0.6 <= rate && rate <= 0.79;
            }
          },
          {
            name: '80 % and more',
            filter: ['gte80'],
            predicate: (building: BuildingApi) => {
              return building.vacantHousingCount / building.housingCount >= 0.8;
            }
          }
        ];

        test.each(tests)('should keep $name', async ({ filter, predicate }) => {
          const actual = await housingRepository.find({
            filters: {
              vacancyRates: filter
            }
          });

          expect(actual.length).toBeGreaterThan(0);
          const ids = fp.uniq(
            actual.map((housing) => housing.buildingId).filter(isDefined)
          );
          const buildings = await Buildings()
            .whereIn('id', ids)
            .then((buildings) => buildings.map(parseBuildingApi));
          expect(buildings).toSatisfyAll<BuildingApi>(predicate);
        });
      });

      describe('by owner’s age', () => {
        function createOwner(age: number): OwnerApi {
          return {
            ...genOwnerApi(),
            birthDate: faker.date.birthdate({
              min: age,
              max: age,
              mode: 'age'
            })
          };
        }

        beforeAll(async () => {
          const owners: OwnerApi[] = [
            createOwner(39),
            createOwner(40),
            createOwner(59),
            createOwner(60),
            createOwner(74),
            createOwner(75),
            createOwner(99),
            createOwner(100)
          ];
          await Owners().insert(owners.map(formatOwnerApi));
          const housingList: HousingApi[] = owners.map(() => genHousingApi());
          await Housing().insert(housingList.map(formatHousingRecordApi));
          await HousingOwners().insert(
            housingList.flatMap((housing, i) =>
              formatHousingOwnersApi(housing, owners.slice(i, i + 1))
            )
          );
        });

        const tests = [
          {
            name: 'less than 40 years old',
            filter: ['lt40'],
            predicate: (owner: OwnerApi) => {
              return (
                differenceInYears(new Date(), owner.birthDate as Date) < 40
              );
            }
          },
          {
            name: 'between 40 and 59 years old',
            filter: ['40to59'],
            predicate: (owner: OwnerApi) => {
              const diff = differenceInYears(
                new Date(),
                owner.birthDate as Date
              );
              return 40 <= diff && diff <= 59;
            }
          },
          {
            name: 'between 60 and 74 years old',
            filter: ['60to74'],
            predicate: (owner: OwnerApi) => {
              const diff = differenceInYears(
                new Date(),
                owner.birthDate as Date
              );
              return 60 <= diff && diff <= 74;
            }
          },
          {
            name: 'between 75 and 99 years old',
            filter: ['75to99'],
            predicate: (owner: OwnerApi) => {
              const diff = differenceInYears(
                new Date(),
                owner.birthDate as Date
              );
              return 75 <= diff && diff <= 99;
            }
          },
          {
            name: '100 years old and more',
            filter: ['gte100'],
            predicate: (owner: OwnerApi) => {
              return (
                differenceInYears(new Date(), owner.birthDate as Date) >= 100
              );
            }
          }
        ];

        test.each(tests)('should keep $name', async ({ filter, predicate }) => {
          const actual = await housingRepository.find({
            filters: {
              ownerAges: filter
            },
            includes: ['owner']
          });

          expect(actual.length).toBeGreaterThan(0);
          expect(actual).toSatisfyAll<HousingApi>(
            (housing) => !!housing.owner && predicate(housing.owner)
          );
        });
      });

      it('should filter by establishment', async () => {
        const otherEstablishment = genEstablishmentApi();
        await Establishments().insert(
          formatEstablishmentApi(otherEstablishment)
        );
        const houses: HousingApi[] = [
          genHousingApi(oneOf(establishment.geoCodes)),
          genHousingApi(oneOf(otherEstablishment.geoCodes))
        ];
        await Housing().insert(houses.map(formatHousingRecordApi));

        const actual = await housingRepository.find({
          filters: {
            establishmentIds: [establishment.id]
          }
        });

        expect(actual).toSatisfyAll<HousingApi>((housing) =>
          establishment.geoCodes.includes(housing.geoCode)
        );
      });

      it('should filter by owner ids', async () => {
        const housingList = new Array(10).fill('0').map(() => genHousingApi());
        await Housing().insert(housingList.map(formatHousingRecordApi));
        const owner = genOwnerApi();
        await Owners().insert(formatOwnerApi(owner));
        await HousingOwners().insert(
          housingList.flatMap((housing) =>
            formatHousingOwnersApi(housing, [owner])
          )
        );

        const actual = await housingRepository.find({
          filters: {
            ownerIds: [owner.id]
          }
        });

        expect(actual).toBeArrayOfSize(housingList.length);
        expect(actual).toSatisfyAll<HousingApi>((housing) => {
          return owner.id === housing.owner?.id;
        });
      });

      it('should filter by owner kind', async () => {
        const housingList = new Array(10).fill('0').map(() => genHousingApi());
        await Housing().insert(housingList.map(formatHousingRecordApi));
        const owners = housingList.map((housing) => housing.owner);
        await Owners().insert(owners.map(formatOwnerApi));
        await HousingOwners().insert(
          housingList.flatMap((housing) =>
            formatHousingOwnersApi(housing, [housing.owner])
          )
        );

        const actual = await housingRepository.find({
          filters: {
            ownerAges: ['lt40']
          }
        });

        expect(actual).toSatisfyAll<HousingApi>((housing) => {
          return (
            !!housing.owner?.birthDate &&
            differenceInYears(new Date(), new Date(housing.owner?.birthDate)) <
              40
          );
        });
      });

      it('should filter by multi owners', async () => {
        const housingList = new Array(10).fill('0').map(() => genHousingApi());
        await Housing().insert(housingList.map(formatHousingRecordApi));
        const owner = genOwnerApi();
        await Owners().insert(formatOwnerApi(owner));
        await HousingOwners().insert(
          housingList.flatMap((housing) =>
            formatHousingOwnersApi(housing, [owner])
          )
        );

        const actual = await housingRepository.find({
          filters: {
            multiOwners: ['true']
          }
        });

        const countOwners = fp.pipe(
          fp.map((housing: HousingApi) => housing.owner),
          fp.groupBy('id'),
          fp.mapValues(fp.size),
          fp.values,
          fp.every((occurence) => occurence > 1)
        );
        expect(actual).toSatisfy<HousingApi[]>(countOwners);
      });

      it('should filter by locality kind', async () => {
        const localities: LocalityApi[] = [
          { ...genLocalityApi(), kind: 'ACV' },
          { ...genLocalityApi(), kind: 'PVD' }
        ];
        await Localities().insert(localities.map(formatLocalityApi));
        const housingList = new Array(10).fill('0').map(() => {
          const geoCode = oneOf(localities).geoCode;
          return genHousingApi(geoCode);
        });
        await Housing().insert(housingList.map(formatHousingRecordApi));

        const actual = await housingRepository.find({
          filters: {
            localityKinds: ['ACV', 'PVD']
          }
        });

        expect(actual).toSatisfyAll<HousingApi>((housing) =>
          localities
            .map((locality) => locality.geoCode)
            .includes(housing.geoCode)
        );
      });

      it('should filter by building vacancy rate', async () => {
        const buildingId = faker.string.uuid();
        const housingList: HousingApi[] = new Array(10)
          .fill('0')
          .map(() => genHousingApi())
          .map((housing, i, array) => ({
            ...housing,
            buildingId,
            // Create one vacant housing and nine others
            occupancy:
              i === array.length - 1
                ? OccupancyKindApi.Vacant
                : OccupancyKindApi.Rent
          }));
        await Housing().insert(housingList.map(formatHousingRecordApi));
        const building: BuildingApi = {
          ...genBuildingApi(housingList),
          id: buildingId
        };
        expect(building.vacantHousingCount).toBe(1);
        await Buildings().insert(formatBuildingApi(building));

        const actual = await housingRepository.find({
          filters: {
            vacancyRates: ['lt20']
          }
        });

        const buildingIds = fp.uniq(
          actual.map((housing) => housing.buildingId)
        );
        await async.forEach(buildingIds, async (id) => {
          const building = await Buildings().where('id', id).first();
          expect(building).toBeDefined();
          if (building) {
            expect(
              building.vacant_housing_count / building.housing_count
            ).toSatisfy((rate) => rate <= 0.2);
          }
        });
      });

      it('should query by an owner’s name', async () => {
        const housingList = new Array(10).fill('0').map(() => genHousingApi());
        await Housing().insert(housingList.map(formatHousingRecordApi));
        const owner: OwnerApi = {
          ...genOwnerApi(),
          fullName: 'Jean Dupont'
        };
        await Owners().insert(formatOwnerApi(owner));
        await HousingOwners().insert(
          housingList.flatMap((housing) =>
            formatHousingOwnersApi(housing, [owner])
          )
        );
        const query = 'Dupon';

        const actual = await housingRepository.find({
          filters: {
            query
          }
        });

        expect(actual).toSatisfyAll<HousingApi>(
          (housing) => housing.owner?.fullName?.includes(query) ?? false
        );
      });

      it('should filter by group', async () => {
        const groups = Array.from({ length: 2 }).map(() =>
          genGroupApi(user, establishment)
        );
        await Groups().insert(groups.map(formatGroupApi));
        const housesByGroup = fp.fromPairs(
          groups.map((group) => {
            const houses: HousingApi[] = Array.from({ length: 3 }).map(() =>
              genHousingApi(oneOf(establishment.geoCodes))
            );
            return [group.id, houses];
          })
        );
        const houses: HousingApi[] = fp.values(housesByGroup).flat();
        await Housing().insert(houses.map(formatHousingRecordApi));
        await GroupsHousing().insert(
          groups.flatMap((group) => {
            return formatGroupHousingApi(
              group,
              manyOf(
                housesByGroup[group.id],
                faker.number.int({ min: 1, max: 3 })
              )
            );
          })
        );
        const [firstGroup] = groups;

        const actual = await housingRepository.find({
          filters: {
            groupIds: [firstGroup.id]
          }
        });

        expect(actual).toSatisfyAll<HousingApi>((actualHousing) => {
          return housesByGroup[firstGroup.id]
            .map((housing) => housing.id)
            .includes(actualHousing.id);
        });
      });
    });
  });

  describe('findOne', () => {
    const housing: HousingApi = genHousingApi(oneOf(establishment.geoCodes));
    const owner: OwnerApi = genOwnerApi();
    const address: AddressApi = genAddressApi(owner.id, AddressKinds.Owner);

    beforeAll(async () => {
      await Housing().insert(formatHousingRecordApi(housing));
      await Owners().insert(formatOwnerApi(owner));
      await HousingOwners().insert(formatHousingOwnersApi(housing, [owner]));
      await Addresses().insert(formatAddressApi(address));
    });

    it('should find by id', async () => {
      const actual = await housingRepository.findOne({
        geoCode: housing.geoCode,
        id: housing.id
      });

      expect(actual).toHaveProperty('id', housing.id);
    });

    it('should find by local id', async () => {
      const actual = await housingRepository.findOne({
        geoCode: housing.geoCode,
        localId: housing.localId
      });

      expect(actual).toHaveProperty('id', housing.id);
    });

    it('should not include owner by default', async () => {
      const actual = await housingRepository.findOne({
        geoCode: housing.geoCode,
        id: housing.id
      });

      expect(actual).toHaveProperty('owner', undefined);
    });

    it('should include owner on demand', async () => {
      const actual = await housingRepository.findOne({
        geoCode: housing.geoCode,
        id: housing.id,
        includes: ['owner']
      });

      expect(actual).toHaveProperty('owner');
      expect(actual?.owner).toHaveProperty('id', owner.id);
    });

    it('should include the BAN address', async () => {
      const actual = await housingRepository.findOne({
        geoCode: housing.geoCode,
        id: housing.id,
        includes: ['owner']
      });

      expect(actual?.owner?.banAddress).toStrictEqual<AddressApi>({
        refId: owner.id,
        addressKind: AddressKinds.Owner,
        address: address.address,
        houseNumber: address.houseNumber,
        street: address.street,
        postalCode: address.postalCode,
        city: address.city,
        latitude: address.latitude,
        longitude: address.longitude,
        score: address.score,
        lastUpdatedAt: expect.any(String)
      });
    });
  });

  describe('stream', () => {
    const houses: HousingApi[] = Array.from({ length: 5 }).map(() =>
      genHousingApi(oneOf(establishment.geoCodes))
    );

    beforeAll(async () => {
      await Housing().insert(houses.map(formatHousingRecordApi));
    });

    it('should stream a list of housing', async () => {
      const actual = await housingRepository
        .stream({
          filters: {
            establishmentIds: [establishment.id]
          },
          includes: ['owner']
        })
        .collect()
        .toPromise(Promise);

      expect(actual).toSatisfyAll((housing) =>
        establishment.geoCodes.includes(housing.geoCode)
      );
    });
  });

  describe('save', () => {
    it('should create a housing if it does not exist', async () => {
      const housing = genHousingApi(oneOf(establishment.geoCodes));

      await housingRepository.save(housing);

      const actual = await Housing().where('id', housing.id).first();
      expect(actual).toBeDefined();
    });

    it('should update all fields of an existing housing', async () => {
      const original = genHousingApi(oneOf(establishment.geoCodes));
      await Housing().insert(formatHousingRecordApi(original));
      const update: HousingApi = {
        ...original,
        occupancy: OccupancyKindApi.Rent,
        occupancyIntended: OccupancyKindApi.CommercialOrOffice
      };

      await housingRepository.save(update, { onConflict: 'merge' });

      const actual = await Housing().where('id', original.id).first();
      expect(actual).toBeDefined();
      expect(actual).toMatchObject({
        occupancy: update.occupancy,
        occupancy_intended: update.occupancyIntended
      });
    });

    it('should update specific fields of an existing housing', async () => {
      const original: HousingApi = {
        ...genHousingApi(oneOf(establishment.geoCodes)),
        occupancy: OccupancyKindApi.Vacant,
        occupancyIntended: OccupancyKindApi.Rent
      };
      await Housing().insert(formatHousingRecordApi(original));
      const update: HousingApi = {
        ...original,
        occupancy: OccupancyKindApi.Rent,
        occupancyIntended: OccupancyKindApi.CommercialOrOffice
      };

      await housingRepository.save(update, {
        onConflict: 'merge',
        merge: ['occupancy']
      });

      const actual = await Housing().where('id', original.id).first();
      expect(actual).toBeDefined();
      expect(actual).toMatchObject({
        occupancy: update.occupancy,
        occupancy_intended: original.occupancyIntended
      });
    });
  });

  describe('remove', () => {
    it('should remove the links with a campaign in cascade', async () => {
      const housing = genHousingApi();
      await Housing().insert(formatHousingRecordApi(housing));
      const campaign = genCampaignApi(establishment.id, user.id);
      await Campaigns().insert(formatCampaignApi(campaign));
      await CampaignsHousing().insert(
        formatCampaignHousingApi(campaign, [housing])
      );

      await housingRepository.remove(housing);

      const actual = await CampaignsHousing().where({
        housing_geo_code: housing.geoCode,
        housing_id: housing.id
      });
      expect(actual).toBeArrayOfSize(0);
    });
  });
});<|MERGE_RESOLUTION|>--- conflicted
+++ resolved
@@ -6,11 +6,7 @@
 import housingRepository, {
   formatHousingRecordApi,
   Housing,
-<<<<<<< HEAD
-  ReferenceDataFileYear,
-=======
   ReferenceDataYear
->>>>>>> 98d322f1
 } from '../housingRepository';
 import {
   genAddressApi,
@@ -223,11 +219,7 @@
             .fill('0')
             .map((_, i) => ({
               ...genHousingApi(),
-<<<<<<< HEAD
-              vacancyStartYear: ReferenceDataFileYear - i,
-=======
               vacancyStartYear: ReferenceDataYear - i
->>>>>>> 98d322f1
             }));
           await Housing().insert(housingList.map(formatHousingRecordApi));
           const owner = genOwnerApi();
@@ -244,38 +236,26 @@
             name: 'less than 2 years',
             filter: ['lt2'],
             predicate: (housing: HousingApi) =>
-<<<<<<< HEAD
-              ReferenceDataFileYear - (housing.vacancyStartYear as number) < 2,
-=======
               ReferenceDataYear - (housing.vacancyStartYear as number) < 2
->>>>>>> 98d322f1
           },
           {
             name: '2 years',
             filter: ['2'],
             predicate: (housing: HousingApi) =>
-<<<<<<< HEAD
-              ReferenceDataFileYear - (housing.vacancyStartYear as number) === 2,
-=======
               ReferenceDataYear - (housing.vacancyStartYear as number) === 2
->>>>>>> 98d322f1
           },
           {
             name: 'more than 2 years',
             filter: ['gt2'],
             predicate: (housing: HousingApi) =>
-<<<<<<< HEAD
-              ReferenceDataFileYear - (housing.vacancyStartYear as number) > 2,
-=======
               ReferenceDataYear - (housing.vacancyStartYear as number) > 2
->>>>>>> 98d322f1
           },
           {
             name: 'between 3 and 4 years',
             filter: ['3to4'],
             predicate: (housing: HousingApi) => {
               const diff =
-              ReferenceDataFileYear - (housing.vacancyStartYear as number);
+              ReferenceDataYear - (housing.vacancyStartYear as number);
               return 3 <= diff && diff <= 4;
             }
           },
@@ -284,7 +264,7 @@
             filter: ['5to9'],
             predicate: (housing: HousingApi) => {
               const diff =
-              ReferenceDataFileYear - (housing.vacancyStartYear as number);
+              ReferenceDataYear - (housing.vacancyStartYear as number);
               return 5 <= diff && diff <= 9;
             }
           },
@@ -292,13 +272,8 @@
             name: '10 years and more',
             filter: ['gte10'],
             predicate: (housing: HousingApi) =>
-<<<<<<< HEAD
-              ReferenceDataFileYear - (housing.vacancyStartYear as number) >= 10,
-          },
-=======
               ReferenceDataYear - (housing.vacancyStartYear as number) >= 10
           }
->>>>>>> 98d322f1
         ];
 
         test.each(tests)('should keep $name', async ({ filter, predicate }) => {
