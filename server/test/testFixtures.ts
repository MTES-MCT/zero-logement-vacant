--- conflicted
+++ resolved
@@ -6,13 +6,8 @@
 import { formatISO } from 'date-fns';
 import { HousingApi, OwnershipKindsApi } from '../models/HousingApi';
 import { CampaignApi } from '../models/CampaignApi';
-<<<<<<< HEAD
 import { GeoPerimeterApi } from '../models/GeoPerimeterApi';
-
 const randomstring = require('randomstring');
-=======
-import randomstring from 'randomstring';
->>>>>>> dd567ea5
 
 export function genEmail() {
     return randomstring.generate({
