import { faker } from '@faker-js/faker/locale/fr';
import { UserApi, UserRoles } from '../models/UserApi';
import { OwnerApi } from '../models/OwnerApi';
import { v4 as uuidv4 } from 'uuid';
import {
  CampaignIntent,
  EstablishmentApi,
  hasPriority,
  INTENTS,
} from '../models/EstablishmentApi';
import { addHours } from 'date-fns';
import {
  ENERGY_CONSUMPTION_GRADES,
  HousingApi,
  OccupancyKindApi,
  OwnershipKindsApi,
} from '../models/HousingApi';
import { CampaignApi } from '../models/CampaignApi';
import { GeoPerimeterApi } from '../models/GeoPerimeterApi';
import { ProspectApi } from '../models/ProspectApi';
import {
  RESET_LINK_EXPIRATION,
  RESET_LINK_LENGTH,
  ResetLinkApi,
} from '../models/ResetLinkApi';
import { ContactPointApi } from '../models/ContactPointApi';
import {
  SIGNUP_LINK_EXPIRATION,
  SIGNUP_LINK_LENGTH,
  SignupLinkApi,
} from '../models/SignupLinkApi';
import { LocalityApi, TaxKindsApi } from '../models/LocalityApi';
import { OwnerProspectApi } from '../models/OwnerProspectApi';
import { SettingsApi } from '../models/SettingsApi';
import { HousingStatusApi } from '../models/HousingStatusApi';
import {
  EventApi,
  GroupHousingEventApi,
  HousingEventApi,
  OwnerEventApi,
} from '../models/EventApi';
import { EventKinds } from '../../shared/types/EventKind';
import { EventCategories } from '../../shared/types/EventCategory';
import { EventSections } from '../../shared/types/EventSection';
import {
  DatafoncierHousing,
  HOUSING_SOURCES,
  UserAccountDTO,
} from '../../shared';
import { GroupApi } from '../models/GroupApi';
import { DatafoncierOwner } from '../../scripts/shared';
import { HousingOwnerApi } from '../models/HousingOwnerApi';
import { MarkRequired } from 'ts-essentials';
import { OwnerMatchDBO } from '../repositories/ownerMatchRepository';
import {
  ConflictApi,
  HousingOwnerConflictApi,
  OwnerConflictApi,
} from '../models/ConflictApi';
import {
  ESTABLISHMENT_KINDS,
  EstablishmentKind,
} from '../../shared/types/EstablishmentKind';
import { logger } from '../utils/logger';
import { BuildingApi } from '../models/BuildingApi';
<<<<<<< HEAD
import { AddressApi } from '../models/AddressApi';
import { AddressKinds } from '../../shared/models/AdresseDTO';
=======
import { HousingNoteApi, NoteApi } from '../models/NoteApi';
>>>>>>> 2de59f1f

logger.debug(`Seed: ${faker.seed()}`);

const randomstring = require('randomstring');

export const genEmail = () => faker.internet.email();

export const genGeoCode = (): string => {
  const geoCode = faker.location.zipCode();
  const needsReroll =
    geoCode.startsWith('00') ||
    geoCode.startsWith('20') ||
    geoCode.startsWith('99') ||
    geoCode.endsWith('999');
  return needsReroll ? genGeoCode() : geoCode;
};

/**
 * A locality string of 3 numeric characters
 * @param locality
 */
export const genInvariant = (
  locality: string = faker.string.numeric(3)
): string => locality + faker.string.alpha(7);

export const genLocalId = (department: string, invariant: string): string =>
  department + invariant;

export const genNumber = (length = 10) => {
  return Number(
    randomstring.generate({
      length,
      charset: 'numeric',
    })
  );
};

export const genBoolean = () => faker.datatype.boolean();

export const genSiren = () => genNumber(9);
export function oneOf<T>(array: Array<T>): T {
  return array[Math.floor(Math.random() * array.length)];
}

export const genLocalityApi = (geoCode = genGeoCode()): LocalityApi => {
  return {
    id: uuidv4(),
    geoCode,
    name: faker.location.city(),
    taxKind: TaxKindsApi.None,
  };
};

export const genEstablishmentApi = (
  ...geoCodes: string[]
): EstablishmentApi => {
  const campaignIntent = oneOf<CampaignIntent>(INTENTS);
  const city = faker.location.city();
  return {
    id: uuidv4(),
    name: city,
    shortName: city,
    siren: genSiren(),
    geoCodes,
    campaignIntent,
    available: true,
    priority: hasPriority({ campaignIntent }) ? 'high' : 'standard',
    kind: oneOf<EstablishmentKind>(ESTABLISHMENT_KINDS),
  };
};

export const genUserApi = (establishmentId: string): UserApi => {
  return {
    id: uuidv4(),
    email: genEmail(),
    password: randomstring.generate(),
    firstName: faker.person.firstName(),
    lastName: faker.person.lastName(),
    establishmentId,
    role: UserRoles.Usual,
    activatedAt: new Date(),
    phone: faker.phone.number(),
    position: faker.person.jobType(),
    timePerWeek: randomstring.generate(),
    lastAuthenticatedAt: new Date(),
    updatedAt: new Date(),
    deletedAt: undefined,
    ...genUserAccountDTO,
  };
};

export const genUserAccountDTO: UserAccountDTO = {
  firstName: faker.person.firstName(),
  lastName: faker.person.lastName(),
  phone: faker.phone.number(),
  position: faker.person.jobType(),
  timePerWeek: randomstring.generate(),
};

export const genProspectApi = (establishment: EstablishmentApi) => {
  return <ProspectApi>{
    email: genEmail(),
    establishment: {
      id: establishment.id,
      siren: establishment.siren,
      campaignIntent: establishment.campaignIntent ?? null,
    },
    hasAccount: true,
    hasCommitment: true,
  };
};

export const genOwnerProspectApi = (geoCode?: string): OwnerProspectApi => {
  return {
    id: uuidv4(),
    email: genEmail(),
    firstName: randomstring.generate(),
    lastName: randomstring.generate(),
    address: randomstring.generate(),
    geoCode: geoCode ?? genGeoCode(),
    notes: randomstring.generate(),
    phone: randomstring.generate(),
    invariant: randomstring.generate(),
    callBack: true,
    read: false,
    createdAt: new Date(),
  };
};

export const genOwnerApi = (): OwnerApi => {
  const id = uuidv4();
  return {
    id,
    rawAddress: [
      faker.location.streetAddress(),
      `${faker.location.zipCode()}, ${faker.location.city()}`,
    ],
    // Get the start of the day to avoid time zone issues
    birthDate: faker.date.birthdate(),
    fullName: faker.person.fullName(),
    email: genEmail(),
    phone: faker.phone.number(),
    kind: randomstring.generate(),
    kindDetail: randomstring.generate(),
    additionalAddress: randomstring.generate(),
  };
};

export const genAddressApi = (
  refId: string,
  addressKind: AddressKinds
): AddressApi => {
  return {
    refId,
    addressKind,
    houseNumber: faker.location.buildingNumber(),
    street: faker.location.street(),
    postalCode: faker.location.zipCode(),
    city: faker.location.city(),
    latitude: faker.address.latitude(),
    longitude: faker.address.longitude(),
    score: Math.random(),
  };
};

export const genHousingOwnerApi = (
  housing: HousingApi,
  owner: OwnerApi
): HousingOwnerApi => ({
  ...owner,
  housingGeoCode: housing.geoCode,
  housingId: housing.id,
  rank: genNumber(1),
});

export const genBuildingApi = (housingList: HousingApi[]): BuildingApi => {
  return {
    id: uuidv4(),
    housingCount: housingList.length,
    vacantHousingCount: housingList.filter(
      (housing) => housing.occupancy === OccupancyKindApi.Vacant
    ).length,
  };
};

export const genHousingApi = (
  geoCode: string = genGeoCode()
): MarkRequired<HousingApi, 'owner'> => {
  const id = uuidv4();
  const department = geoCode.substring(0, 2);
  const locality = geoCode.substring(2, 5);
  const invariant = genInvariant(locality);
  return {
    id,
    invariant,
    localId: genLocalId(department, invariant),
    rawAddress: [
      faker.location.streetAddress(),
      `${geoCode} ${faker.location.city()}`,
    ],
    geoCode,
    localityKind: randomstring.generate(),
    owner: genOwnerApi(),
    coowners: [],
    livingArea: genNumber(4),
    cadastralClassification: genNumber(1),
    uncomfortable: false,
    vacancyStartYear: faker.date.past().getUTCFullYear(),
    housingKind: randomstring.generate(),
    roomsCount: genNumber(1),
    cadastralReference: randomstring.generate(),
    buildingYear: faker.date.past().getUTCFullYear(),
    taxed: false,
    vacancyReasons: [],
    dataYears: [2022],
    buildingLocation: randomstring.generate(),
    ownershipKind: OwnershipKindsApi.Single,
    status: HousingStatusApi.NeverContacted,
    energyConsumption: oneOf(ENERGY_CONSUMPTION_GRADES),
    occupancy: OccupancyKindApi.Vacant,
    occupancyRegistered: OccupancyKindApi.Vacant,
    buildingVacancyRate: genNumber(2),
    campaignIds: [],
    contactCount: genNumber(1),
    source: faker.helpers.arrayElement(HOUSING_SOURCES),
    mutationDate: faker.date.past(),
  };
};

export const genCampaignApi = (
  establishmentId: string,
  createdBy: string,
  group?: GroupApi
): CampaignApi => {
  return {
    id: uuidv4(),
    establishmentId,
    title: randomstring.generate(),
    filters: {
      geoPerimetersIncluded: [randomstring.generate()],
      geoPerimetersExcluded: [randomstring.generate()],
    },
    createdAt: new Date(),
    createdBy,
    sendingDate: new Date(),
    groupId: group?.id,
  };
};

export const genGeoPerimeterApi = (
  establishmentId: string
): GeoPerimeterApi => {
  return {
    id: uuidv4(),
    establishmentId,
    name: randomstring.generate(),
    kind: randomstring.generate(),
  };
};

export const genResetLinkApi = (userId: string): ResetLinkApi => {
  return {
    id: randomstring.generate({
      length: RESET_LINK_LENGTH,
      charset: 'alphanumeric',
    }),
    userId,
    createdAt: new Date(),
    expiresAt: addHours(new Date(), RESET_LINK_EXPIRATION),
    usedAt: null,
  };
};

export const genSignupLinkApi = (prospectEmail: string): SignupLinkApi => ({
  id: randomstring.generate({
    length: SIGNUP_LINK_LENGTH,
    charset: 'alphanumeric',
  }),
  prospectEmail,
  expiresAt: addHours(new Date(), SIGNUP_LINK_EXPIRATION),
});

export const genContactPointApi = (
  establishmentId: string
): ContactPointApi => {
  return {
    id: uuidv4(),
    establishmentId,
    title: randomstring.generate(),
    opening: randomstring.generate(),
    address: `${faker.location.streetAddress()}, ${faker.location.zipCode()} ${faker.location.city()}`,
    email: genEmail(),
    geoCodes: [genGeoCode()],
  };
};

export const genSettingsApi = (establishmentId: string): SettingsApi => {
  return {
    id: uuidv4(),
    establishmentId,
    contactPoints: {
      public: genBoolean(),
    },
    inbox: {
      enabled: true,
    },
  };
};

function genEventApi<T>(createdBy: string): EventApi<T> {
  return {
    id: uuidv4(),
    name: randomstring.generate(),
    kind: oneOf(EventKinds),
    category: oneOf(EventCategories),
    section: oneOf(EventSections),
    conflict: genBoolean(),
    createdAt: new Date(),
    createdBy,
  };
}

export const genOwnerEventApi = (
  ownerId: string,
  createdBy: string
): OwnerEventApi => {
  return {
    ...genEventApi<OwnerApi>(createdBy),
    old: { ...genOwnerApi(), id: ownerId },
    new: { ...genOwnerApi(), id: ownerId },
    ownerId,
  };
};

export const genHousingEventApi = (
  housing: HousingApi,
  createdBy: UserApi
): HousingEventApi => {
  return {
    ...genEventApi<HousingApi>(createdBy.id),
    old: housing,
    new: { ...genHousingApi(housing.geoCode), id: housing.id },
    housingId: housing.id,
    housingGeoCode: housing.geoCode,
  };
};

export const genGroupHousingEventApi = (
  housing: HousingApi,
  group: GroupApi,
  createdBy: UserApi
): GroupHousingEventApi => {
  return {
    ...genEventApi<GroupApi>(createdBy.id),
    old: group,
    new: group,
    groupId: group.id,
    housingId: housing.id,
    housingGeoCode: housing.geoCode,
  };
};

export const genGroupApi = (
  creator: UserApi,
  establishment: EstablishmentApi
): GroupApi => {
  return {
    id: uuidv4(),
    title: faker.commerce.productName(),
    description: faker.commerce.productDescription(),
    housingCount: 0,
    ownerCount: 0,
    createdAt: new Date(),
    userId: creator.id,
    createdBy: creator,
    establishmentId: establishment.id,
    exportedAt: null,
    archivedAt: null,
  };
};

export const genDatafoncierOwner = (
  idprocpte = randomstring.generate(11)
): DatafoncierOwner => {
  const idcom = genGeoCode();
  return {
    idprodroit: `01${idprocpte}`,
    idprocpte,
    idpersonne: randomstring.generate(8),
    idvoie: randomstring.generate(9),
    idcom,
    idcomtxt: faker.location.city(),
    ccodep: idcom.substring(0, 2),
    ccodir: randomstring.generate(1),
    ccocom: idcom.substring(2, 5),
    dnupro: randomstring.generate(6),
    dnulp: randomstring.generate({
      length: 1,
      charset: 'numeric',
    }),
    ccocif: randomstring.generate(4),
    dnuper: randomstring.generate(6),
    ccodro: randomstring.generate(1),
    ccodrotxt: randomstring.generate(64),
    typedroit: randomstring.generate(1),
    ccodem: randomstring.generate(1),
    ccodemtxt: randomstring.generate(28),
    gdesip: randomstring.generate(1),
    gtoper: randomstring.generate(1),
    ccoqua: randomstring.generate(1),
    dnatpr: randomstring.generate(3),
    dnatprtxt: randomstring.generate(53),
    ccogrm: randomstring.generate(2),
    ccogrmtxt: randomstring.generate(46),
    dsglpm: randomstring.generate(10),
    dforme: randomstring.generate(4),
    ddenom: faker.person.fullName().substring(0, 60),
    gtyp3: randomstring.generate(1),
    gtyp4: randomstring.generate(1),
    gtyp5: randomstring.generate(1),
    gtyp6: randomstring.generate(1),
    dlign3: [
      faker.location.buildingNumber().substring(0, 4),
      faker.location.street(),
    ]
      .join(' ')
      .substring(0, 30),
    dlign4: [idcom, faker.location.city()].join(' ').substring(0, 30),
    dlign5: null,
    dlign6: null,
    ccopay: randomstring.generate(3),
    ccodep1a2: randomstring.generate(2),
    ccodira: randomstring.generate(1),
    ccocomadr: randomstring.generate(3),
    ccovoi: randomstring.generate(5),
    ccoriv: randomstring.generate(4),
    dnvoiri: randomstring.generate(4),
    dindic: randomstring.generate(1),
    ccopos: randomstring.generate(5),
    dqualp: randomstring.generate(3),
    dnomlp: randomstring.generate(30),
    dprnlp: randomstring.generate(15),
    jdatnss: faker.date
      .birthdate()
      .toISOString()
      .substring(0, 10)
      .split('-')
      .reverse()
      .join('/'),
    dldnss: randomstring.generate(58),
    dsiren: randomstring.generate(9),
    topja: randomstring.generate(1),
    datja: randomstring.generate(8),
    dformjur: randomstring.generate(4),
    dnomus: randomstring.generate(60),
    dprnus: randomstring.generate(40),
    locprop: randomstring.generate(1),
    locproptxt: randomstring.generate(21),
    catpro2: randomstring.generate(2),
    catpro2txt: randomstring.generate(100),
    catpro3: randomstring.generate(3),
    catpro3txt: randomstring.generate(105),
    idpk: genNumber(5),
  };
};

export const genDatafoncierHousing = (
  geoCode = genGeoCode()
): DatafoncierHousing => {
  const department = geoCode.substring(0, 2);
  const localityCode = geoCode.substring(2, 5);
  const invariant = genInvariant(localityCode);
  const localId = genLocalId(department, invariant);
  return {
    idlocal: localId,
    idbat: randomstring.generate(16),
    idpar: randomstring.generate(14),
    idtup: randomstring.generate(),
    idsec: randomstring.generate(10),
    idvoie: randomstring.generate(9),
    idprocpte: randomstring.generate(11),
    idcom: geoCode,
    idcomtxt: faker.location.county(),
    ccodep: randomstring.generate(2),
    ccodir: randomstring.generate(1),
    ccocom: localityCode,
    invar: invariant,
    ccopre: randomstring.generate(3),
    ccosec: randomstring.generate(2),
    dnupla: randomstring.generate(4),
    dnubat: randomstring.generate(2),
    descc: randomstring.generate(2),
    dniv: randomstring.generate(2),
    dpor: randomstring.generate(5),
    ccoriv: randomstring.generate(4),
    ccovoi: randomstring.generate(5),
    dnvoiri: faker.location.buildingNumber().substring(0, 4),
    dindic: '',
    ccocif: randomstring.generate(4),
    dvoilib: faker.location.street().substring(0, 30),
    cleinvar: randomstring.generate(1),
    ccpper: randomstring.generate(3),
    gpdl: randomstring.generate(1),
    ctpdl: randomstring.generate(5),
    dnupro: randomstring.generate(6),
    jdatat: randomstring.generate(8),
    jdatatv: randomstring.generate(8),
    jdatatan: genNumber(2),
    dnufnl: randomstring.generate(6),
    ccoeva: randomstring.generate(1),
    ccoevatxt: randomstring.generate(72),
    dteloc: faker.helpers.arrayElement(['1', '2']),
    dteloctxt: oneOf(['MAISON', 'APPARTEMENT']),
    logh: randomstring.generate(1),
    loghmais: randomstring.generate(1),
    loghappt: randomstring.generate(1),
    gtauom: randomstring.generate(2),
    dcomrd: randomstring.generate(3),
    ccoplc: randomstring.generate(1),
    ccoplctxt: randomstring.generate(140),
    cconlc: randomstring.generate(2),
    cconlctxt: randomstring.generate(43),
    dvltrt: genNumber(2),
    cc48lc: randomstring.generate(2),
    dloy48a: genNumber(2),
    top48a: randomstring.generate(1),
    dnatlc: randomstring.generate(1),
    ccthp: oneOf(['L', 'V']),
    proba_rprs: randomstring.generate(7),
    typeact: randomstring.generate(4),
    loghvac: randomstring.generate(1),
    loghvac2a: randomstring.generate(1),
    loghvac5a: randomstring.generate(1),
    loghvacdeb: randomstring.generate(5),
    cchpr: randomstring.generate(1),
    jannat: randomstring.generate(4),
    dnbniv: randomstring.generate(2),
    nbetagemax: genNumber(1),
    nbnivssol: genNumber(1),
    hlmsem: randomstring.generate(1),
    loghlls: randomstring.generate(15),
    postel: randomstring.generate(1),
    dnatcg: randomstring.generate(2),
    jdatcgl: randomstring.generate(8),
    fburx: genNumber(1),
    gimtom: randomstring.generate(1),
    cbtabt: randomstring.generate(2),
    jdbabt: randomstring.generate(4),
    jrtabt: randomstring.generate(4),
    cconac: randomstring.generate(5),
    cconactxt: randomstring.generate(129),
    toprev: randomstring.generate(1),
    ccoifp: genNumber(2),
    jannath: genNumber(4),
    janbilmin: genNumber(1),
    npevph: genNumber(1),
    stoth: genNumber(1),
    stotdsueic: genNumber(1),
    npevd: genNumber(1),
    stotd: genNumber(1),
    npevp: genNumber(1),
    sprincp: genNumber(1),
    ssecp: genNumber(1),
    ssecncp: genNumber(1),
    sparkp: genNumber(1),
    sparkncp: genNumber(1),
    npevtot: genNumber(1),
    slocal: genNumber(1),
    npiece_soc: genNumber(1),
    npiece_ff: genNumber(1),
    npiece_i: genNumber(1),
    npiece_p2: genNumber(1),
    nbannexe: genNumber(1),
    nbgarpark: genNumber(1),
    nbagrement: genNumber(1),
    nbterrasse: genNumber(1),
    nbpiscine: genNumber(1),
    ndroit: genNumber(1),
    ndroitindi: genNumber(1),
    ndroitpro: genNumber(1),
    ndroitges: genNumber(1),
    catpro2: randomstring.generate(20),
    catpro2txt: randomstring.generate(200),
    catpro3: randomstring.generate(30),
    catpropro2: randomstring.generate(20),
    catproges2: randomstring.generate(30),
    locprop: randomstring.generate(1),
    locproptxt: randomstring.generate(21),
    source_geo: randomstring.generate(34),
    vecteur: randomstring.generate(1),
    ban_id: randomstring.generate(30),
    ban_geom: null,
    ban_type: randomstring.generate(15),
    ban_score: Math.random().toString(),
    geomloc: null,
    idpk: null,
    code_epci: null,
    lib_epci: null,
    ban_cp: randomstring.generate(5),
    dis_ban_ff: genNumber(1),
  };
};

export const genOwnerMatch = (
  datafoncierOwner: DatafoncierOwner,
  owner: OwnerApi
): OwnerMatchDBO => ({
  owner_id: owner.id,
  idpersonne: datafoncierOwner.idpersonne,
});

export const genConflictApi = <T>(
  existing: T,
  replacement: T
): ConflictApi<T> => ({
  id: uuidv4(),
  createdAt: new Date(),
  existing,
  replacement,
});

export const genOwnerConflictApi = (): OwnerConflictApi =>
  genConflictApi(genOwnerApi(), genOwnerApi()) as OwnerConflictApi;

export const genHousingOwnerConflictApi = (
  housing: HousingApi,
  existing: HousingOwnerApi,
  replacement: HousingOwnerApi
): HousingOwnerConflictApi => ({
  ...genConflictApi(existing, replacement),
  housingGeoCode: housing.geoCode,
  housingId: housing.id,
});

const genNoteApi = (creator: UserApi): NoteApi => ({
  id: uuidv4(),
  noteKind: faker.word.noun(),
  content: faker.lorem.paragraph(),
  createdBy: creator.id,
  createdAt: faker.date.past(),
});

export const genHousingNoteApi = (
  creator: UserApi,
  housing: HousingApi
): HousingNoteApi => ({
  ...genNoteApi(creator),
  housingGeoCode: housing.geoCode,
  housingId: housing.id,
});<|MERGE_RESOLUTION|>--- conflicted
+++ resolved
@@ -63,12 +63,9 @@
 } from '../../shared/types/EstablishmentKind';
 import { logger } from '../utils/logger';
 import { BuildingApi } from '../models/BuildingApi';
-<<<<<<< HEAD
 import { AddressApi } from '../models/AddressApi';
 import { AddressKinds } from '../../shared/models/AdresseDTO';
-=======
 import { HousingNoteApi, NoteApi } from '../models/NoteApi';
->>>>>>> 2de59f1f
 
 logger.debug(`Seed: ${faker.seed()}`);
 
